--- conflicted
+++ resolved
@@ -22,12 +22,8 @@
 package drivers
 
 import (
-<<<<<<< HEAD
-	_ "github.com/opensds/opensds/contrib/drivers/ceph"
+	"github.com/opensds/opensds/contrib/drivers/ceph"
 	"github.com/opensds/opensds/contrib/drivers/openstack/cinder"
-=======
-	"github.com/opensds/opensds/contrib/drivers/ceph"
->>>>>>> d48297f9
 	"github.com/opensds/opensds/contrib/drivers/sample"
 	pb "github.com/opensds/opensds/pkg/dock/proto"
 	"github.com/opensds/opensds/pkg/model"
@@ -58,18 +54,12 @@
 
 func Init(resourceType string) VolumeDriver {
 	switch resourceType {
-<<<<<<< HEAD
 	case "cinder":
 		var d = &cinder.Driver{}
-
 		d.Setup()
 		return d
-	// case "ceph":
-	// 	return &ceph.Driver{}
-=======
 	case "ceph":
 		return &ceph.Driver{}
->>>>>>> d48297f9
 	default:
 		return &sample.Driver{}
 	}
