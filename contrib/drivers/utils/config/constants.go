// Copyright 2019 The OpenSDS Authors.
//
//    Licensed under the Apache License, Version 2.0 (the "License"); you may
//    not use this file except in compliance with the License. You may obtain
//    a copy of the License at
//
//         http://www.apache.org/licenses/LICENSE-2.0
//
//    Unless required by applicable law or agreed to in writing, software
//    distributed under the License is distributed on an "AS IS" BASIS, WITHOUT
//    WARRANTIES OR CONDITIONS OF ANY KIND, either express or implied. See the
//    License for the specific language governing permissions and limitations
//    under the License.

/*
This module defines some essential configuration infos for all storage drivers.

*/

package config

// These constants below represent the vendor name of all storage drivers which
// can be supported by now.
const (
	CinderDriverType              = "cinder"
	CephDriverType                = "ceph"
	LVMDriverType                 = "lvm"
	HuaweiDoradoDriverType        = "huawei_dorado"
	HuaweiFusionStorageDriverType = "huawei_fusionstorage"
<<<<<<< HEAD
	HuaweiOceanFileDriverType     = "huawei_oceanstor"
=======
	HpeNimbleDriverType           = "hpe_nimble"
	DRBDDriverType                = "drbd"
)
>>>>>>> e62cde3f

const (
	NFSDriverType = "nfsnative"
)

// These constants below represent the access protocol type of all storage
// drivers which can be supported by now. Please NOTICE that currently these
// constants can NOT be used by all methods except InitializeConnection().
const (
	ISCSIProtocol  = "iscsi"
	RBDProtocol    = "rbd"
	FCProtocol     = "fibre_channel"
	NVMEOFProtocol = "nvmeof"
)<|MERGE_RESOLUTION|>--- conflicted
+++ resolved
@@ -27,16 +27,10 @@
 	LVMDriverType                 = "lvm"
 	HuaweiDoradoDriverType        = "huawei_dorado"
 	HuaweiFusionStorageDriverType = "huawei_fusionstorage"
-<<<<<<< HEAD
 	HuaweiOceanFileDriverType     = "huawei_oceanstor"
-=======
 	HpeNimbleDriverType           = "hpe_nimble"
 	DRBDDriverType                = "drbd"
-)
->>>>>>> e62cde3f
-
-const (
-	NFSDriverType = "nfsnative"
+	NFSDriverType                 = "nfsnative"
 )
 
 // These constants below represent the access protocol type of all storage
