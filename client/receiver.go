--- conflicted
+++ resolved
@@ -17,6 +17,11 @@
 import (
 	"encoding/json"
 	"fmt"
+	"io/ioutil"
+	"log"
+	"net/http"
+	"strings"
+
 	"github.com/astaxie/beego/httplib"
 	"github.com/gophercloud/gophercloud"
 	"github.com/gophercloud/gophercloud/openstack"
@@ -24,10 +29,6 @@
 	"github.com/opensds/opensds/pkg/model"
 	"github.com/opensds/opensds/pkg/utils"
 	"github.com/opensds/opensds/pkg/utils/constants"
-	"io/ioutil"
-	"log"
-	"net/http"
-	"strings"
 )
 
 func checkHTTPResponseStatusCode(resp *http.Response) error {
@@ -105,7 +106,6 @@
 }
 
 type receiver struct{}
-<<<<<<< HEAD
 
 func (*receiver) Recv(url string, method string, input interface{}, output interface{}) error {
 	return request(url, method, nil, input, output)
@@ -178,9 +178,4 @@
 		headers[constants.AuthTokenHeader] = k.auth.TokenID
 		return request(url, method, headers, body, output)
 	})
-=======
-
-func (*receiver) Recv(url string, method string, input interface{}, output interface{}) error {
-	return request(url, method, nil, input, output)
->>>>>>> 2a1b8013
 }