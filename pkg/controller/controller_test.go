// Copyright (c) 2017 Huawei Technologies Co., Ltd. All Rights Reserved.
//
// Licensed under the Apache License, Version 2.0 (the "License");
// you may not use this file except in compliance with the License.
// You may obtain a copy of the License at
//
//     http://www.apache.org/licenses/LICENSE-2.0
//
// Unless required by applicable law or agreed to in writing, software
// distributed under the License is distributed on an "AS IS" BASIS,
// WITHOUT WARRANTIES OR CONDITIONS OF ANY KIND, either express or implied.
// See the License for the specific language governing permissions and
// limitations under the License.

package controller

import (
	"reflect"
	"testing"

	"github.com/opensds/opensds/pkg/context"
	"github.com/opensds/opensds/pkg/controller/volume"
	"github.com/opensds/opensds/pkg/db"
	pb "github.com/opensds/opensds/pkg/dock/proto"
	"github.com/opensds/opensds/pkg/model"
	. "github.com/opensds/opensds/testutils/collection"
	dbtest "github.com/opensds/opensds/testutils/db/testing"
)

type fakeSelector struct {
	res *model.StoragePoolSpec
	err error
}

func (s *fakeSelector) SelectSupportedPool(tags map[string]interface{}) (*model.StoragePoolSpec, error) {
	if s.err != nil {
		return nil, s.err
	}
	return s.res, nil
}

func NewFakeVolumeController() volume.Controller {
	return &fakeVolumeController{}
}

type fakeVolumeController struct {
}

func (fvc *fakeVolumeController) CreateVolume(*pb.CreateVolumeOpts) (*model.VolumeSpec, error) {
	return &SampleVolumes[0], nil
}

func (fvc *fakeVolumeController) DeleteVolume(*pb.DeleteVolumeOpts) error {
	return nil
}

func (fvc *fakeVolumeController) ExtendVolume(*pb.ExtendVolumeOpts) (*model.VolumeSpec, error) {
	return &SampleVolumes[0], nil
}

func (fvc *fakeVolumeController) CreateVolumeAttachment(*pb.CreateAttachmentOpts) (*model.VolumeAttachmentSpec, error) {
	return &SampleAttachments[0], nil
}

func (fvc *fakeVolumeController) DeleteVolumeAttachment(*pb.DeleteAttachmentOpts) error {
	return nil
}

func (fvc *fakeVolumeController) CreateVolumeSnapshot(*pb.CreateVolumeSnapshotOpts) (*model.VolumeSnapshotSpec, error) {
	return &SampleSnapshots[0], nil
}

func (fvc *fakeVolumeController) DeleteVolumeSnapshot(*pb.DeleteVolumeSnapshotOpts) error {
	return nil
}

func (fvc *fakeVolumeController) SetDock(dockInfo *model.DockSpec) { return }

func TestCreateVolume(t *testing.T) {
	mockClient := new(dbtest.MockClient)
	mockClient.On("GetDock", "b7602e18-771e-11e7-8f38-dbd6d291f4e0").Return(&SampleDocks[0], nil)
	db.C = mockClient

	var req = &model.VolumeSpec{
		BaseModel:   &model.BaseModel{},
		Name:        "sample-volume",
		Description: "This is a sample volume for testing",
		Size:        int64(1),
		ProfileId:   "1106b972-66ef-11e7-b172-db03f3689c9c",
	}
	var c = &Controller{
		volumeController: NewFakeVolumeController(),
	}

	var pol = &model.StoragePoolSpec{
		BaseModel: &model.BaseModel{},
		DockId:    "b7602e18-771e-11e7-8f38-dbd6d291f4e0",
	}

	var errchan = make(chan error, 1)
	c.CreateVolume(context.NewAdminContext(), req, pol, &SampleProfiles[0], errchan)
	if err := <-errchan; err != nil {
		t.Errorf("Failed to create volume, err is %v\n", err)
	}
}

func TestDeleteVolume(t *testing.T) {
	mockClient := new(dbtest.MockClient)
	mockClient.On("GetProfile", "1106b972-66ef-11e7-b172-db03f3689c9c").Return(&SampleProfiles[0], nil)
	mockClient.On("GetDockByPoolId", "084bf71e-a102-11e7-88a8-e31fe6d52248").Return(&SampleDocks[0], nil)
	db.C = mockClient

	var req = &model.VolumeSpec{
		BaseModel: &model.BaseModel{
			Id: "bd5b12a8-a101-11e7-941e-d77981b584d8",
		},
		ProfileId: "1106b972-66ef-11e7-b172-db03f3689c9c",
		PoolId:    "084bf71e-a102-11e7-88a8-e31fe6d52248",
	}
	var c = &Controller{
		selector: &fakeSelector{
			res: &model.StoragePoolSpec{BaseModel: &model.BaseModel{}, DockId: "b7602e18-771e-11e7-8f38-dbd6d291f4e0"},
			err: nil,
		},
		volumeController: NewFakeVolumeController(),
	}
	var errchan = make(chan error, 1)
	c.DeleteVolume(context.NewAdminContext(), req, errchan)

	if err := <-errchan; err != nil {
		t.Errorf("Failed to create volume, err is %v\n", err)
	}
}

func TestExtendVolume(t *testing.T) {
	mockClient := new(dbtest.MockClient)
	mockClient.On("GetVolume", "bd5b12a8-a101-11e7-941e-d77981b584d8").Return(&SampleVolumes[0], nil)
	mockClient.On("GetPool", "084bf71e-a102-11e7-88a8-e31fe6d52248").Return(&SamplePools[0], nil)
	mockClient.On("GetDefaultProfile").Return(&SampleProfiles[0], nil)
	mockClient.On("GetProfile", "1106b972-66ef-11e7-b172-db03f3689c9c").Return(&SampleProfiles[0], nil)
	mockClient.On("GetDockByPoolId", "084bf71e-a102-11e7-88a8-e31fe6d52248").Return(&SampleDocks[0], nil)
	mockClient.On("GetDock", "b7602e18-771e-11e7-8f38-dbd6d291f4e0").Return(&SampleDocks[0], nil)
	db.C = mockClient

	var c = &Controller{
		selector: &fakeSelector{
			res: &model.StoragePoolSpec{BaseModel: &model.BaseModel{}, DockId: "b7602e18-771e-11e7-8f38-dbd6d291f4e0"},
			err: nil,
		},
		volumeController: NewFakeVolumeController(),
	}

<<<<<<< HEAD
	var errchan = make(chan error, 1)

	c.ExtendVolume(context.NewAdminContext(), req, errchan)
	if err := <-errchan; err != nil {
		t.Errorf("Failed to create volume, err is %v\n", err)
	}
=======
	newSize := int64(1)
	result, err := c.ExtendVolume(context.NewAdminContext(), "bd5b12a8-a101-11e7-941e-d77981b584d8", newSize)
	expectedError := "new size(1) <= old size(1)"

	if nil == err {
		t.Errorf("Expected Non-%v, got %v\n", nil, err)
	} else {
		if expectedError != err.Error() {
			t.Errorf("Expected Non-%v, got %v\n", expectedError, err.Error())
		}
	}

	newSize = int64(92)
	result, err = c.ExtendVolume(context.NewAdminContext(), "bd5b12a8-a101-11e7-941e-d77981b584d8", newSize)
	expectedError = "pool free capacity(90) < new size(92) - old size(1)"

	if nil == err {
		t.Errorf("Expected Non-%v, got %v\n", nil, err)
	} else {
		if expectedError != err.Error() {
			t.Errorf("Expected Non-%v, got %v\n", expectedError, err.Error())
		}
	}

	newSize = int64(2)
	result, err = c.ExtendVolume(context.NewAdminContext(), "bd5b12a8-a101-11e7-941e-d77981b584d8", newSize)

	if err != nil {
		t.Errorf("Failed to create volume, err is %v\n", err)
	}
	if newSize != result.Size {
		t.Errorf("Expected %v, got %v\n", newSize, result.Size)
	}
>>>>>>> d41f1c44
}

func TestCreateVolumeAttachment(t *testing.T) {
	mockClient := new(dbtest.MockClient)
	mockClient.On("GetVolume", "bd5b12a8-a101-11e7-941e-d77981b584d8").Return(&SampleVolumes[0], nil)
	mockClient.On("GetDockByPoolId", "084bf71e-a102-11e7-88a8-e31fe6d52248").Return(&SampleDocks[0], nil)
	db.C = mockClient
	var req = &model.VolumeAttachmentSpec{
		BaseModel: &model.BaseModel{},
		VolumeId:  "bd5b12a8-a101-11e7-941e-d77981b584d8",
		HostInfo:  model.HostInfo{},
		Status:    "creating",
	}
	var c = &Controller{
		volumeController: NewFakeVolumeController(),
	}

	var errchan = make(chan error, 1)

	c.CreateVolumeAttachment(context.NewAdminContext(), req, errchan)
	if err := <-errchan; err != nil {
		t.Errorf("Failed to create volume, err is %v\n", err)
	}
}

func TestDeleteVolumeAttachment(t *testing.T) {
	mockClient := new(dbtest.MockClient)
	mockClient.On("GetVolume", "bd5b12a8-a101-11e7-941e-d77981b584d8").Return(&SampleVolumes[0], nil)
	mockClient.On("GetDockByPoolId", "084bf71e-a102-11e7-88a8-e31fe6d52248").Return(&SampleDocks[0], nil)
	db.C = mockClient

	var req = &model.VolumeAttachmentSpec{
		BaseModel: &model.BaseModel{
			Id: "f2dda3d2-bf79-11e7-8665-f750b088f63e",
		},
		VolumeId: "bd5b12a8-a101-11e7-941e-d77981b584d8",
		HostInfo: model.HostInfo{},
	}
	var c = &Controller{
		volumeController: NewFakeVolumeController(),
	}
	var errchan = make(chan error, 1)

	c.DeleteVolumeAttachment(context.NewAdminContext(), req, errchan)

	if err := <-errchan; err != nil {
		t.Errorf("Failed to create volume, err is %v\n", err)
	}
}

func TestCreateVolumeSnapshot(t *testing.T) {
	mockClient := new(dbtest.MockClient)
	mockClient.On("GetVolume", "bd5b12a8-a101-11e7-941e-d77981b584d8").Return(&SampleVolumes[0], nil)
	mockClient.On("GetDockByPoolId", "084bf71e-a102-11e7-88a8-e31fe6d52248").Return(&SampleDocks[0], nil)
	db.C = mockClient

	var req = &model.VolumeSnapshotSpec{
		BaseModel:   &model.BaseModel{},
		VolumeId:    "bd5b12a8-a101-11e7-941e-d77981b584d8",
		Name:        "sample-snapshot-01",
		Description: "This is the first sample snapshot for testing",
		Size:        int64(1),
	}
	var c = &Controller{
		volumeController: NewFakeVolumeController(),
	}

	var errchan = make(chan error, 1)

	c.CreateVolumeSnapshot(context.NewAdminContext(), req, errchan)
	if err := <-errchan; err != nil {
		t.Errorf("Failed to create volume, err is %v\n", err)
	}
}

func TestDeleteVolumeSnapshot(t *testing.T) {
	mockClient := new(dbtest.MockClient)
	mockClient.On("GetVolume", "bd5b12a8-a101-11e7-941e-d77981b584d8").Return(&SampleVolumes[0], nil)
	mockClient.On("GetDockByPoolId", "084bf71e-a102-11e7-88a8-e31fe6d52248").Return(&SampleDocks[0], nil)
	db.C = mockClient

	var req = &model.VolumeSnapshotSpec{
		BaseModel: &model.BaseModel{
			Id: "3769855c-a102-11e7-b772-17b880d2f537",
		},
		VolumeId: "bd5b12a8-a101-11e7-941e-d77981b584d8",
	}
	var c = &Controller{
		volumeController: NewFakeVolumeController(),
	}
	var errchan = make(chan error, 1)

	c.DeleteVolumeSnapshot(context.NewAdminContext(), req, errchan)
	if err := <-errchan; err != nil {
		t.Errorf("Failed to create volume, err is %v\n", err)
	}
}

func TestAsynCreateVolume(t *testing.T) {
	var req = &model.VolumeSpec{
		BaseModel:   &model.BaseModel{},
		Name:        "volume sample",
		Description: "This is a sample volume for testing",
		Size:        int64(1),
		ProfileId:   "1106b972-66ef-11e7-b172-db03f3689c9c",
		Status:      "creating",
	}

	mockClient := new(dbtest.MockClient)
	mockClient.On("GetDefaultProfile").Return(&SampleProfiles[0], nil)
	mockClient.On("GetProfile", "1106b972-66ef-11e7-b172-db03f3689c9c").Return(&SampleProfiles[0], nil)
	mockClient.On("CreateVolume", req).Return(&SampleVolumes[0], nil)
	db.C = mockClient

	var c = &Controller{
		selector: &fakeSelector{
			res: &model.StoragePoolSpec{BaseModel: &model.BaseModel{}, DockId: "b7602e18-771e-11e7-8f38-dbd6d291f4e0"},
			err: nil,
		},
		volumeController: NewFakeVolumeController(),
	}
	var expected = &SampleVolumes[0]
	result, _, _, err := c.AsynCreateVolume(context.NewAdminContext(), req)

	if err != nil {
		t.Errorf("Failed to create volume asynchronously, err is %v\n", err)
	}
	if !reflect.DeepEqual(result, expected) {
		t.Errorf("Expected %v, got %v\n", expected, result)
	}
}

func TestAsynDeleteVolume(t *testing.T) {
	var vol = &model.VolumeSpec{
		BaseModel: &model.BaseModel{},
		Status:    "available"}

	mockClient := new(dbtest.MockClient)
	mockClient.On("UpdateVolume", "", vol).Return(nil, nil)
	db.C = mockClient

	var c = &Controller{
		volumeController: NewFakeVolumeController(),
	}

	err := c.AsynDeleteVolume(context.NewAdminContext(), vol)
	if err != nil {
		t.Errorf("Failed to delete volume, err is %v\n", err)
	}
}

func TestAsynExtendVolume(t *testing.T) {
	var vol = &model.VolumeSpec{
		BaseModel: &model.BaseModel{},
		Status:    "available",
		Size:      2,
	}

	mockClient := new(dbtest.MockClient)
	mockClient.On("ExtendVolume", "", vol).Return(nil, nil)
	db.C = mockClient

	var c = &Controller{
		volumeController: NewFakeVolumeController(),
	}

	_, err := c.AsynExtendVolume(context.NewAdminContext(), vol)
	if err != nil {
		t.Errorf("Failed to delete volume, err is %v\n", err)
	}
}

func TestAsynCreateVolumeAttachment(t *testing.T) {
	var m = map[string]string{"a": "a"}

	var req = &model.VolumeAttachmentSpec{
		BaseModel: &model.BaseModel{},
		VolumeId:  "bd5b12a8-a101-11e7-941e-d77981b584d8",
		Metadata:  m,
		Status:    "creating",
	}
	var vol = &model.VolumeSpec{
		BaseModel: &model.BaseModel{
			Id: "bd5b12a8-a101-11e7-941e-d77981b584d8",
		},
		Status: "available",
	}
	mockClient := new(dbtest.MockClient)
	mockClient.On("GetVolume", "bd5b12a8-a101-11e7-941e-d77981b584d8").Return(vol, nil)
	mockClient.On("CreateVolumeAttachment", req).Return(&SampleAttachments[0], nil)
	db.C = mockClient

	var c = &Controller{
		volumeController: NewFakeVolumeController(),
	}
	var expected = &SampleAttachments[0]

	result, err := c.AsynCreateVolumeAttachment(context.NewAdminContext(), req)

	if err != nil {
		t.Errorf("Failed to create volume attachment, err is %v\n", err)
	}
	if !reflect.DeepEqual(result, expected) {
		t.Errorf("Expected %v, got %v\n", expected, result)
	}
}

func TestAsynCreateVolumeSnapshot(t *testing.T) {
	var m = map[string]string{"a": "a"}
	var vol = &model.VolumeSpec{
		BaseModel: &model.BaseModel{
			Id: "bd5b12a8-a101-11e7-941e-d77981b584d8",
		},
		Size:   1,
		Status: "available",
	}
	var req = &model.VolumeSnapshotSpec{
		BaseModel:   &model.BaseModel{},
		VolumeId:    "bd5b12a8-a101-11e7-941e-d77981b584d8",
		Name:        "sample-snapshot-01",
		Description: "This is the first sample snapshot for testing",
		Size:        int64(1),
		Status:      "creating",
		Metadata:    m,
	}

	mockClient := new(dbtest.MockClient)
	mockClient.On("GetVolume", "bd5b12a8-a101-11e7-941e-d77981b584d8").Return(vol, nil)
	mockClient.On("CreateVolumeSnapshot", req).Return(&SampleSnapshots[0], nil)
	db.C = mockClient

	var c = &Controller{
		volumeController: NewFakeVolumeController(),
	}
	var expected = &SampleSnapshots[0]
	result, err := c.AsynCreateVolumeSnapshot(context.NewAdminContext(), req)

	if err != nil {
		t.Errorf("Failed to create volume snapshot, err is %v\n", err)
	}
	if !reflect.DeepEqual(result, expected) {
		t.Errorf("Expected %v, got %v\n", expected, result)
	}
}

func TestAsynDeleteVolumeSnapshot(t *testing.T) {
	var req = &model.VolumeSnapshotSpec{
		BaseModel: &model.BaseModel{
			Id: "3769855c-a102-11e7-b772-17b880d2f537",
		},
		VolumeId: "bd5b12a8-a101-11e7-941e-d77981b584d8",
		Status:   "available",
	}

	mockClient := new(dbtest.MockClient)
	mockClient.On("UpdateVolumeSnapshot", "3769855c-a102-11e7-b772-17b880d2f537", req).Return(nil, nil)
	db.C = mockClient

	var c = &Controller{
		volumeController: NewFakeVolumeController(),
	}
	err := c.AsynDeleteVolumeSnapshot(context.NewAdminContext(), req)

	if err != nil {
		t.Errorf("Failed to delete volume snapshot, err is %v\n", err)
	}
}<|MERGE_RESOLUTION|>--- conflicted
+++ resolved
@@ -150,19 +150,12 @@
 		volumeController: NewFakeVolumeController(),
 	}
 
-<<<<<<< HEAD
-	var errchan = make(chan error, 1)
-
-	c.ExtendVolume(context.NewAdminContext(), req, errchan)
-	if err := <-errchan; err != nil {
-		t.Errorf("Failed to create volume, err is %v\n", err)
-	}
-=======
 	newSize := int64(1)
-	result, err := c.ExtendVolume(context.NewAdminContext(), "bd5b12a8-a101-11e7-941e-d77981b584d8", newSize)
+	var errchan = make(chan error, 1)
+	c.ExtendVolume(context.NewAdminContext(), "bd5b12a8-a101-11e7-941e-d77981b584d8", newSize, errchan)
 	expectedError := "new size(1) <= old size(1)"
 
-	if nil == err {
+	if err := <-errchan; err == nil {
 		t.Errorf("Expected Non-%v, got %v\n", nil, err)
 	} else {
 		if expectedError != err.Error() {
@@ -171,10 +164,12 @@
 	}
 
 	newSize = int64(92)
-	result, err = c.ExtendVolume(context.NewAdminContext(), "bd5b12a8-a101-11e7-941e-d77981b584d8", newSize)
+	var errchan2 = make(chan error, 1)
+	c.ExtendVolume(context.NewAdminContext(), "bd5b12a8-a101-11e7-941e-d77981b584d8", newSize, errchan2)
 	expectedError = "pool free capacity(90) < new size(92) - old size(1)"
 
-	if nil == err {
+	if err := <-errchan2; err == nil {
+
 		t.Errorf("Expected Non-%v, got %v\n", nil, err)
 	} else {
 		if expectedError != err.Error() {
@@ -183,15 +178,12 @@
 	}
 
 	newSize = int64(2)
-	result, err = c.ExtendVolume(context.NewAdminContext(), "bd5b12a8-a101-11e7-941e-d77981b584d8", newSize)
-
-	if err != nil {
-		t.Errorf("Failed to create volume, err is %v\n", err)
-	}
-	if newSize != result.Size {
-		t.Errorf("Expected %v, got %v\n", newSize, result.Size)
-	}
->>>>>>> d41f1c44
+	var errchan3 = make(chan error, 1)
+	c.ExtendVolume(context.NewAdminContext(), "bd5b12a8-a101-11e7-941e-d77981b584d8", newSize, errchan3)
+
+	if err := <-errchan3; err != nil {
+		t.Errorf("Failed to create volume, err is %v\n", err)
+	}
 }
 
 func TestCreateVolumeAttachment(t *testing.T) {
@@ -290,7 +282,7 @@
 	}
 }
 
-func TestAsynCreateVolume(t *testing.T) {
+func TestCreateVolumeDBEntry(t *testing.T) {
 	var req = &model.VolumeSpec{
 		BaseModel:   &model.BaseModel{},
 		Name:        "volume sample",
@@ -314,7 +306,7 @@
 		volumeController: NewFakeVolumeController(),
 	}
 	var expected = &SampleVolumes[0]
-	result, _, _, err := c.AsynCreateVolume(context.NewAdminContext(), req)
+	result, _, _, err := c.CreateVolumeDBEntry(context.NewAdminContext(), req)
 
 	if err != nil {
 		t.Errorf("Failed to create volume asynchronously, err is %v\n", err)
@@ -324,7 +316,7 @@
 	}
 }
 
-func TestAsynDeleteVolume(t *testing.T) {
+func TestDeleteVolumeDBEntry(t *testing.T) {
 	var vol = &model.VolumeSpec{
 		BaseModel: &model.BaseModel{},
 		Status:    "available"}
@@ -337,34 +329,37 @@
 		volumeController: NewFakeVolumeController(),
 	}
 
-	err := c.AsynDeleteVolume(context.NewAdminContext(), vol)
+	err := c.DeleteVolumeDBEntry(context.NewAdminContext(), vol)
 	if err != nil {
 		t.Errorf("Failed to delete volume, err is %v\n", err)
 	}
 }
 
-func TestAsynExtendVolume(t *testing.T) {
+func TestExtendVolumeDBEntry(t *testing.T) {
 	var vol = &model.VolumeSpec{
-		BaseModel: &model.BaseModel{},
-		Status:    "available",
-		Size:      2,
-	}
-
-	mockClient := new(dbtest.MockClient)
-	mockClient.On("ExtendVolume", "", vol).Return(nil, nil)
-	db.C = mockClient
-
-	var c = &Controller{
-		volumeController: NewFakeVolumeController(),
-	}
-
-	_, err := c.AsynExtendVolume(context.NewAdminContext(), vol)
+		BaseModel: &model.BaseModel{
+			Id: "bd5b12a8-a101-11e7-941e-d77981b584d8",
+		},
+		Status: "available",
+		Size:   2,
+	}
+
+	mockClient := new(dbtest.MockClient)
+	mockClient.On("ExtendVolume", vol).Return(nil, nil)
+	mockClient.On("GetVolume", "bd5b12a8-a101-11e7-941e-d77981b584d8").Return(vol, nil)
+	db.C = mockClient
+
+	var c = &Controller{
+		volumeController: NewFakeVolumeController(),
+	}
+
+	_, err := c.ExtendVolumeDBEntry(context.NewAdminContext(), vol.Id)
 	if err != nil {
 		t.Errorf("Failed to delete volume, err is %v\n", err)
 	}
 }
 
-func TestAsynCreateVolumeAttachment(t *testing.T) {
+func TestCreateVolumeAttachmentDBEntry(t *testing.T) {
 	var m = map[string]string{"a": "a"}
 
 	var req = &model.VolumeAttachmentSpec{
@@ -389,7 +384,7 @@
 	}
 	var expected = &SampleAttachments[0]
 
-	result, err := c.AsynCreateVolumeAttachment(context.NewAdminContext(), req)
+	result, err := c.CreateVolumeAttachmentDBEntry(context.NewAdminContext(), req)
 
 	if err != nil {
 		t.Errorf("Failed to create volume attachment, err is %v\n", err)
@@ -399,7 +394,7 @@
 	}
 }
 
-func TestAsynCreateVolumeSnapshot(t *testing.T) {
+func TestCreateVolumeSnapshotDBEntry(t *testing.T) {
 	var m = map[string]string{"a": "a"}
 	var vol = &model.VolumeSpec{
 		BaseModel: &model.BaseModel{
@@ -427,7 +422,7 @@
 		volumeController: NewFakeVolumeController(),
 	}
 	var expected = &SampleSnapshots[0]
-	result, err := c.AsynCreateVolumeSnapshot(context.NewAdminContext(), req)
+	result, err := c.CreateVolumeSnapshotDBEntry(context.NewAdminContext(), req)
 
 	if err != nil {
 		t.Errorf("Failed to create volume snapshot, err is %v\n", err)
@@ -437,7 +432,7 @@
 	}
 }
 
-func TestAsynDeleteVolumeSnapshot(t *testing.T) {
+func TestDeleteVolumeSnapshotDBEntry(t *testing.T) {
 	var req = &model.VolumeSnapshotSpec{
 		BaseModel: &model.BaseModel{
 			Id: "3769855c-a102-11e7-b772-17b880d2f537",
@@ -453,7 +448,7 @@
 	var c = &Controller{
 		volumeController: NewFakeVolumeController(),
 	}
-	err := c.AsynDeleteVolumeSnapshot(context.NewAdminContext(), req)
+	err := c.DeleteVolumeSnapshotDBEntry(context.NewAdminContext(), req)
 
 	if err != nil {
 		t.Errorf("Failed to delete volume snapshot, err is %v\n", err)
