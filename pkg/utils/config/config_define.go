--- conflicted
+++ resolved
@@ -18,8 +18,7 @@
 
 type Default struct{}
 
-<<<<<<< HEAD
-type OsdsLet struct {
+type OsdsApiServer struct {
 	ApiEndpoint        string        `conf:"api_endpoint,localhost:50040"`
 	Graceful           bool          `conf:"graceful,true"`
 	SocketOrder        string        `conf:"socket_order"`
@@ -30,18 +29,6 @@
 	HTTPSEnabled       bool          `conf:"https_enabled,false"`
 	BeegoHTTPSCertFile string        `conf:"beego_https_cert_file,/opt/opensds-security/opensds/opensds-cert.pem"`
 	BeegoHTTPSKeyFile  string        `conf:"beego_https_key_file,/opt/opensds-security/opensds/opensds-key.pem"`
-=======
-type OsdsApiServer struct {
-	ApiEndpoint         string        `conf:"api_endpoint,localhost:50040"`
-	AuthStrategy        string        `conf:"auth_strategy,noauth"`
-	PolicyPath          string        `conf:"policy_path,/etc/opensds/policy.json"`
-	Daemon              bool          `conf:"daemon,false"`
-	LogFlushFrequency   time.Duration `conf:"log_flush_frequency,5s"` // Default value is 5s
-	HTTPSEnabled        bool          `conf:"https_enabled,false"`
-	BeegoHTTPSCertFile  string        `conf:"beego_https_cert_file,/opt/opensds-security/opensds/opensds-cert.pem"`
-	BeegoHTTPSKeyFile   string        `conf:"beego_https_key_file,/opt/opensds-security/opensds/opensds-key.pem"`
-	PasswordDecryptTool string        `conf:"password_decrypt_tool,aes"`
->>>>>>> 3f19ebb4
 }
 
 type OsdsLet struct {
