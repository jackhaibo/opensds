--- conflicted
+++ resolved
@@ -126,48 +126,6 @@
 	return
 }
 
-<<<<<<< HEAD
-func (m *MetricsPortal) CollectMetrics() {
-	if !policy.Authorize(m.Ctx, "metrics:collect") {
-		return
-	}
-	ctx := c.GetContext(m.Ctx)
-	var collMetricSpec = model.CollectMetricSpec{
-		BaseModel: &model.BaseModel{},
-	}
-
-	// Unmarshal the request body
-	if err := json.NewDecoder(m.Ctx.Request.Body).Decode(&collMetricSpec); err != nil {
-		errMsg := fmt.Sprintf("parse collect metric request body failed: %s", err.Error())
-		m.ErrorHandle(model.ErrorBadRequest, errMsg)
-		return
-	}
-
-	// connect to the dock to collect metrics from the driver
-	if err := m.CtrClient.Connect(CONF.OsdsLet.ApiEndpoint); err != nil {
-		log.Errorf("error when connecting controller client: %s", err.Error())
-		return
-	}
-	defer m.CtrClient.Close()
-
-	opt := &pb.CollectMetricsOpts{
-		InstanceId:  collMetricSpec.InstanceId,
-		MetricNames: collMetricSpec.Metrics,
-		Context:     ctx.ToJson(),
-	}
-
-	res, err := m.CtrClient.CollectMetrics(context.Background(), opt)
-
-	if err != nil {
-		log.Errorf("collect metrics failed in controller service: %s", err.Error())
-		return
-	}
-
-	body, _ := json.Marshal(res)
-	m.SuccessHandle(StatusOK, body)
-
-	return
-=======
 func (m *MetricsPortal) UploadConfFile() {
 
 	params, _ := m.GetParameters()
@@ -279,5 +237,4 @@
 	}
 	// file exists, download it
 	metricsPortal.Ctx.Output.Download(path, path)
->>>>>>> 27549b9e
 }