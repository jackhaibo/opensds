// Copyright (c) 2017 Huawei Technologies Co., Ltd. All Rights Reserved.
//
// Licensed under the Apache License, Version 2.0 (the "License");
// you may not use this file except in compliance with the License.
// You may obtain a copy of the License at
//
//     http://www.apache.org/licenses/LICENSE-2.0
//
// Unless required by applicable law or agreed to in writing, software
// distributed under the License is distributed on an "AS IS" BASIS,
// WITHOUT WARRANTIES OR CONDITIONS OF ANY KIND, either express or implied.
// See the License for the specific language governing permissions and
// limitations under the License.

/*
This module implements the etcd database operation of data structure
defined in api module.

*/

package etcd

import (
	"encoding/json"
	"errors"
	"time"

	"fmt"
	"sort"
	"strconv"
	"strings"

	"reflect"

	log "github.com/golang/glog"
	c "github.com/opensds/opensds/pkg/context"
	"github.com/opensds/opensds/pkg/model"
	"github.com/opensds/opensds/pkg/utils"
	"github.com/opensds/opensds/pkg/utils/constants"
	"github.com/opensds/opensds/pkg/utils/urls"
	uuid "github.com/satori/go.uuid"
)

const (
	defaultLimit   = 50
	defaultOffset  = 0
	defaultSortDir = "desc"
	defaultSortKey = "ID"
)

var validKey = []string{"limit", "offset", "sortDir", "sortKey"}

func IsAdminContext(ctx *c.Context) bool {
	return ctx.IsAdmin
}

func AuthorizeProjectContext(ctx *c.Context, tenantId string) bool {
	return ctx.TenantId == tenantId
}

// NewClient
func NewClient(edps []string) *Client {
	return &Client{
		clientInterface: Init(edps),
	}
}

// Client
type Client struct {
	clientInterface
}

//Parameter
type Parameter struct {
	beginIdx, endIdx int
	sortDir, sortKey string
}

//IsInArray
func (c *Client) IsInArray(e string, s []string) bool {
	for _, v := range s {
		if strings.EqualFold(e, v) {
			return true
		}
	}
	return false
}

func (c *Client) SelectOrNot(m map[string][]string) bool {
	for key := range m {
		if !utils.Contained(key, validKey) {
			return true
		}
	}
	return false
}

//Get parameter limit
func (c *Client) GetLimit(m map[string][]string) int {
	var limit int
	var err error
	v, ok := m["limit"]
	if ok {
		limit, err = strconv.Atoi(v[0])
		if err != nil || limit < 0 {
			log.Warning("Invalid input limit:", limit, ",use default value instead:50")
			return defaultLimit
		}
	} else {
		log.Warning("The parameter limit is not present,use default value instead:50")
		return defaultLimit
	}
	return limit
}

//Get parameter offset
func (c *Client) GetOffset(m map[string][]string, size int) int {

	var offset int
	var err error
	v, ok := m["offset"]
	if ok {
		offset, err = strconv.Atoi(v[0])

		if err != nil || offset < 0 || offset > size {
			log.Warning("Invalid input offset or input offset is out of bounds:", offset, ",use default value instead:0")

			return defaultOffset
		}

	} else {
		log.Warning("The parameter offset is not present,use default value instead:0")
		return defaultOffset
	}
	return offset
}

//Get parameter sortDir
func (c *Client) GetSortDir(m map[string][]string) string {
	var sortDir string
	v, ok := m["sortDir"]
	if ok {
		sortDir = v[0]
		if !strings.EqualFold(sortDir, "desc") && !strings.EqualFold(sortDir, "asc") {
			log.Warning("Invalid input sortDir:", sortDir, ",use default value instead:desc")
			return defaultSortDir
		}
	} else {
		log.Warning("The parameter sortDir is not present,use default value instead:desc")
		return defaultSortDir
	}
	return sortDir
}

//Get parameter sortKey
func (c *Client) GetSortKey(m map[string][]string, sortKeys []string) string {
	var sortKey string
	v, ok := m["sortKey"]
	if ok {
		sortKey = strings.ToUpper(v[0])
		if !c.IsInArray(sortKey, sortKeys) {
			log.Warning("Invalid input sortKey:", sortKey, ",use default value instead:ID")
			return defaultSortKey
		}

	} else {
		log.Warning("The parameter sortKey is not present,use default value instead:ID")
		return defaultSortKey
	}
	return sortKey
}

//ParameterFilter
func (c *Client) ParameterFilter(m map[string][]string, size int, sortKeys []string) *Parameter {

	limit := c.GetLimit(m)
	offset := c.GetOffset(m, size)

	beginIdx := offset
	endIdx := limit + offset

	// If use not specified the limit return all the items.
	if limit == defaultLimit || endIdx > size {
		endIdx = size
	}

	sortDir := c.GetSortDir(m)
	sortKey := c.GetSortKey(m, sortKeys)

	return &Parameter{beginIdx, endIdx, sortDir, sortKey}
}

// *************   FileShare code block  *************

var fileshare_sortKey string

type FileShareSlice []*model.FileShareSpec

func (fileshare FileShareSlice) Len() int { return len(fileshare) }

func (fileshare FileShareSlice) Swap(i, j int) {
	fileshare[i], fileshare[j] = fileshare[j], fileshare[i]
}

func (fileshare FileShareSlice) Less(i, j int) bool {
	switch fileshare_sortKey {

	case "ID":
		return fileshare[i].Id < fileshare[j].Id
	case "NAME":
		return fileshare[i].Name < fileshare[j].Name
	case "STATUS":
		return fileshare[i].Status < fileshare[j].Status
	case "AVAILABILITYZONE":
		return fileshare[i].AvailabilityZone < fileshare[j].AvailabilityZone
	case "PROFILEID":
		return fileshare[i].ProfileId < fileshare[j].ProfileId
	case "TENANTID":
		return fileshare[i].TenantId < fileshare[j].TenantId
	case "SIZE":
		return fileshare[i].Size < fileshare[j].Size
	case "POOLID":
		return fileshare[i].PoolId < fileshare[j].PoolId
	case "DESCRIPTION":
		return fileshare[i].Description < fileshare[j].Description
	}
	return false
}

func (c *Client) FindFileShareValue(k string, p *model.FileShareSpec) string {
	switch k {
	case "Id":
		return p.Id
	case "CreatedAt":
		return p.CreatedAt
	case "UpdatedAt":
		return p.UpdatedAt
	case "TenantId":
		return p.TenantId
	case "UserId":
		return p.UserId
	case "Name":
		return p.Name
	case "Description":
		return p.Description
	case "AvailabilityZone":
		return p.AvailabilityZone
	case "Size":
		return strconv.FormatInt(p.Size, 10)
	case "Status":
		return p.Status
	case "PoolId":
		return p.PoolId
	case "ProfileId":
		return p.ProfileId
	}
	return ""
}

func (c *Client) CreateFileShareAcl(ctx *c.Context, fshare *model.FileShareAclSpec) (*model.FileShareAclSpec, error) {

	fshare.TenantId = ctx.TenantId
	fshareBody, err := json.Marshal(fshare)
	if err != nil {
		return nil, err
	}

	dbReq := &Request{
		Url:     urls.GenerateFileShareAclURL(urls.Etcd, ctx.TenantId, fshare.Id),
		Content: string(fshareBody),
	}
	dbRes := c.Create(dbReq)
	if dbRes.Status != "Success" {
		log.Error("when create fileshare access rules in db:", dbRes.Error)
		return nil, errors.New(dbRes.Error)
	}

	return fshare, nil
}

func (c *Client) CreateFileShare(ctx *c.Context, fshare *model.FileShareSpec) (*model.FileShareSpec, error) {
	fshare.TenantId = ctx.TenantId
	fshareBody, err := json.Marshal(fshare)
	if err != nil {
		return nil, err
	}

	dbReq := &Request{
		Url:     urls.GenerateFileShareURL(urls.Etcd, ctx.TenantId, fshare.Id),
		Content: string(fshareBody),
	}
	dbRes := c.Create(dbReq)
	if dbRes.Status != "Success" {
		log.Error("when create fileshare in db:", dbRes.Error)
		return nil, errors.New(dbRes.Error)
	}

	return fshare, nil
}

func (c *Client) SelectFileShares(m map[string][]string, fileshares []*model.FileShareSpec) []*model.FileShareSpec {
	if !c.SelectOrNot(m) {
		return fileshares
	}

	var fshares = []*model.FileShareSpec{}
	var flag bool
	for _, fshare := range fileshares {
		flag = true
		for key := range m {
			if utils.Contained(key, validKey) {
				continue
			}
			f := c.FindFileShareValue(key, fshare)
			if !strings.EqualFold(m[key][0], f) {
				flag = false
				break
			}
		}
		if flag {
			fshares = append(fshares, fshare)
		}
	}
	return fshares

}

func (c *Client) SortFileShares(shares []*model.FileShareSpec, p *Parameter) []*model.FileShareSpec {
	volume_sortKey = p.sortKey

	if strings.EqualFold(p.sortDir, "dsc") {
		sort.Sort(FileShareSlice(shares))

	} else {
		sort.Sort(sort.Reverse(FileShareSlice(shares)))
	}
	return shares
}

func (c *Client) ListFileSharesAclWithFilter(ctx *c.Context, m map[string][]string) ([]*model.FileShareAclSpec, error) {
	fileshares, err := c.ListFileSharesAcl(ctx)
	if err != nil {
		log.Error("list fileshare failed: ", err)
		return nil, err
	}
	return fileshares, nil
}

func (c *Client) ListFileSharesAcl(ctx *c.Context) ([]*model.FileShareAclSpec, error) {
	dbReq := &Request{
		Url: urls.GenerateFileShareAclURL(urls.Etcd, ctx.TenantId),
	}

	// Admin user should get all fileshares including the fileshares whose tenant is not admin.
	if IsAdminContext(ctx) {
		dbReq.Url = urls.GenerateFileShareAclURL(urls.Etcd, "")
	}

	dbRes := c.List(dbReq)
	if dbRes.Status != "Success" {
		log.Error("when list fileshares in db:", dbRes.Error)
		return nil, errors.New(dbRes.Error)
	}

	var fileshares = []*model.FileShareAclSpec{}
	if len(dbRes.Message) == 0 {
		return fileshares, nil
	}
	for _, msg := range dbRes.Message {
		var share = &model.FileShareAclSpec{}
		if err := json.Unmarshal([]byte(msg), share); err != nil {
			log.Error("when parsing fileshare in db:", dbRes.Error)
			return nil, errors.New(dbRes.Error)
		}
		fileshares = append(fileshares, share)
	}
	return fileshares, nil
}

func (c *Client) ListFileSharesWithFilter(ctx *c.Context, m map[string][]string) ([]*model.FileShareSpec, error) {
	fileshares, err := c.ListFileShares(ctx)
	if err != nil {
		log.Error("list fileshare failed: ", err)
		return nil, err
	}

	vols := c.SelectFileShares(m, fileshares)
	p := c.ParameterFilter(m, len(vols), []string{"ID", "NAME", "STATUS", "AVAILABILITYZONE", "PROFILEID", "CRETEDAT", "UPDATEDAT", "PROTOCOLS", "EXPORTLOCATIONS", "SNAPSHOTID"})
	return c.SortFileShares(vols, p), nil
}

// ListFileShares
func (c *Client) ListFileShares(ctx *c.Context) ([]*model.FileShareSpec, error) {
	dbReq := &Request{
		Url: urls.GenerateFileShareURL(urls.Etcd, ctx.TenantId),
	}

	// Admin user should get all fileshares including the fileshares whose tenant is not admin.
	if IsAdminContext(ctx) {
		dbReq.Url = urls.GenerateFileShareURL(urls.Etcd, "")
	}

	dbRes := c.List(dbReq)
	if dbRes.Status != "Success" {
		log.Error("when list fileshares in db:", dbRes.Error)
		return nil, errors.New(dbRes.Error)
	}

	var fileshares = []*model.FileShareSpec{}
	if len(dbRes.Message) == 0 {
		return fileshares, nil
	}
	for _, msg := range dbRes.Message {
		var share = &model.FileShareSpec{}
		if err := json.Unmarshal([]byte(msg), share); err != nil {
			log.Error("when parsing fileshare in db:", dbRes.Error)
			return nil, errors.New(dbRes.Error)
		}
		fileshares = append(fileshares, share)
	}
	return fileshares, nil
}

// GetFileShareAcl
func (c *Client) GetFileShareAcl(ctx *c.Context, aclID string) (*model.FileShareAclSpec, error) {
	acl, err := c.getFileShareAcl(ctx, aclID)
	if !IsAdminContext(ctx) || err == nil {
		return acl, err
	}
	acls, err := c.ListFileSharesAcl(ctx)
	if err != nil {
		return nil, err
	}
	for _, f := range acls {
		if f.Id == aclID {
			return f, nil
		}
	}
	return nil, fmt.Errorf("specified fileshare acl(%s) can't find", aclID)
}

func (c *Client) getFileShareAcl(ctx *c.Context, aclID string) (*model.FileShareAclSpec, error) {
	dbReq := &Request{
		Url: urls.GenerateFileShareAclURL(urls.Etcd, ctx.TenantId, aclID),
	}
	dbRes := c.Get(dbReq)
	if dbRes.Status != "Success" {
		log.Error("when get fileshare acl in db:", dbRes.Error)
		return nil, errors.New(dbRes.Error)
	}

	var acl = &model.FileShareAclSpec{}
	if err := json.Unmarshal([]byte(dbRes.Message[0]), acl); err != nil {
		log.Error("when parsing fileshare acl in db:", dbRes.Error)
		return nil, errors.New(dbRes.Error)
	}
	return acl, nil
}

// GetFileShare
func (c *Client) GetFileShare(ctx *c.Context, fshareID string) (*model.FileShareSpec, error) {
	fshare, err := c.getFileShare(ctx, fshareID)
	if !IsAdminContext(ctx) || err == nil {
		return fshare, err
	}
	fshares, err := c.ListFileShares(ctx)
	if err != nil {
		return nil, err
	}
	for _, f := range fshares {
		if f.Id == fshareID {
			return f, nil
		}
	}
	return nil, fmt.Errorf("specified fileshare(%s) can't find", fshareID)
}

func (c *Client) getFileShare(ctx *c.Context, fshareID string) (*model.FileShareSpec, error) {
	dbReq := &Request{
		Url: urls.GenerateFileShareURL(urls.Etcd, ctx.TenantId, fshareID),
	}
	dbRes := c.Get(dbReq)
	if dbRes.Status != "Success" {
		log.Error("when get fileshare in db:", dbRes.Error)
		return nil, errors.New(dbRes.Error)
	}

	var fshare = &model.FileShareSpec{}
	if err := json.Unmarshal([]byte(dbRes.Message[0]), fshare); err != nil {
		log.Error("when parsing fileshare in db:", dbRes.Error)
		return nil, errors.New(dbRes.Error)
	}
	return fshare, nil
}

// UpdateFileShare ...
func (c *Client) UpdateFileShare(ctx *c.Context, fshare *model.FileShareSpec) (*model.FileShareSpec, error) {
	result, err := c.GetFileShare(ctx, fshare.Id)
	if err != nil {
		return nil, err
	}
	if fshare.Name != "" {
		result.Name = fshare.Name
	}
	if fshare.Description != "" {
		result.Description = fshare.Description
	}
	if fshare.ExportLocations != nil {
		result.ExportLocations = fshare.ExportLocations
	}
	if fshare.Protocols != nil {
		result.Protocols = fshare.Protocols
	}
	if fshare.Metadata != nil {
		result.Metadata = fshare.Metadata
	}

	result.Status = fshare.Status

	// Set update time
	result.UpdatedAt = time.Now().Format(constants.TimeFormat)
<<<<<<< HEAD

	log.V(5).Infof("update file share object %+v into db", result)
=======
	result.ExportLocations = fshare.ExportLocations
	result.Status = fshare.Status
	result.Metadata = fshare.Metadata
	result.PoolId = fshare.PoolId
>>>>>>> fc709cbd

	body, err := json.Marshal(result)
	if err != nil {
		return nil, err
	}

	// If an admin want to access other tenant's resource just fake other's tenantId.
	if !IsAdminContext(ctx) && !AuthorizeProjectContext(ctx, result.TenantId) {
		return nil, fmt.Errorf("opertaion is not permitted")
	}

	dbReq := &Request{
		Url:        urls.GenerateFileShareURL(urls.Etcd, result.TenantId, fshare.Id),
		NewContent: string(body),
	}

	dbRes := c.Update(dbReq)
	if dbRes.Status != "Success" {
		log.Error("when update fileshare in db:", dbRes.Error)
		return nil, errors.New(dbRes.Error)
	}
	return result, nil
}

// DeleteFileShareAcl
func (c *Client) DeleteFileShareAcl(ctx *c.Context, aclID string) error {
	// If an admin want to access other tenant's resource just fake other's tenantId.
	tenantId := ctx.TenantId
	if IsAdminContext(ctx) {
		fshare, err := c.GetFileShareAcl(ctx, aclID)
		if err != nil {
			log.Error(err)
			return err
		}
		tenantId = fshare.TenantId
	}
	dbReq := &Request{
		Url: urls.GenerateFileShareAclURL(urls.Etcd, tenantId, aclID),
	}

	dbRes := c.Delete(dbReq)
	if dbRes.Status != "Success" {
		log.Error("when delete fileshare in db:", dbRes.Error)
		return errors.New(dbRes.Error)
	}
	return nil
}

// DeleteFileShare
func (c *Client) DeleteFileShare(ctx *c.Context, fileshareID string) error {
	// If an admin want to access other tenant's resource just fake other's tenantId.
	tenantId := ctx.TenantId
	if IsAdminContext(ctx) {
		fshare, err := c.GetFileShare(ctx, fileshareID)
		if err != nil {
			log.Error(err)
			return err
		}
		tenantId = fshare.TenantId
	}
	dbReq := &Request{
		Url: urls.GenerateFileShareURL(urls.Etcd, tenantId, fileshareID),
	}

	dbRes := c.Delete(dbReq)
	if dbRes.Status != "Success" {
		log.Error("when delete fileshare in db:", dbRes.Error)
		return errors.New(dbRes.Error)
	}
	return nil
}

// CreateFileShareSnapshot
func (c *Client) CreateFileShareSnapshot(ctx *c.Context, snp *model.FileShareSnapshotSpec) (*model.FileShareSnapshotSpec, error) {
	snp.TenantId = ctx.TenantId
	snpBody, err := json.Marshal(snp)
	if err != nil {
		return nil, err
	}

	dbReq := &Request{
		Url:     urls.GenerateFileShareSnapshotURL(urls.Etcd, ctx.TenantId, snp.Id),
		Content: string(snpBody),
	}
	dbRes := c.Create(dbReq)
	if dbRes.Status != "Success" {
		log.Error("when create fileshare snapshot in db:", dbRes.Error)
		return nil, errors.New(dbRes.Error)
	}

	return snp, nil
}

func (c *Client) GetFileShareSnapshot(ctx *c.Context, snpID string) (*model.FileShareSnapshotSpec, error) {
	snap, err := c.getFileShareSnapshot(ctx, snpID)
	if !IsAdminContext(ctx) || err == nil {
		return snap, err
	}
	snaps, err := c.ListFileShareSnapshots(ctx)
	if err != nil {
		return nil, err
	}
	for _, v := range snaps {
		if v.Id == snpID {
			return v, nil
		}
	}
	return nil, fmt.Errorf("specified fileshare snapshot(%s) can't find", snpID)
}

// GetFileShareSnapshot
func (c *Client) getFileShareSnapshot(ctx *c.Context, snpID string) (*model.FileShareSnapshotSpec, error) {
	dbReq := &Request{
		Url: urls.GenerateFileShareSnapshotURL(urls.Etcd, ctx.TenantId, snpID),
	}
	dbRes := c.Get(dbReq)
	if dbRes.Status != "Success" {
		log.Error("when get fileshare attachment in db:", dbRes.Error)
		return nil, errors.New(dbRes.Error)
	}

	var fs = &model.FileShareSnapshotSpec{}
	if err := json.Unmarshal([]byte(dbRes.Message[0]), fs); err != nil {
		log.Error("when parsing fileshare snapshot in db:", dbRes.Error)
		return nil, errors.New(dbRes.Error)
	}
	return fs, nil
}

// ListFileShareSnapshots
func (c *Client) ListFileShareSnapshots(ctx *c.Context) ([]*model.FileShareSnapshotSpec, error) {
	dbReq := &Request{
		Url: urls.GenerateFileShareSnapshotURL(urls.Etcd, ctx.TenantId),
	}
	if IsAdminContext(ctx) {
		dbReq.Url = urls.GenerateFileShareSnapshotURL(urls.Etcd, "")
	}
	dbRes := c.List(dbReq)
	if dbRes.Status != "Success" {
		log.Error("when list fileshare snapshots in db:", dbRes.Error)
		return nil, errors.New(dbRes.Error)
	}

	var fss = []*model.FileShareSnapshotSpec{}
	if len(dbRes.Message) == 0 {
		return fss, nil
	}
	for _, msg := range dbRes.Message {
		var fs = &model.FileShareSnapshotSpec{}
		if err := json.Unmarshal([]byte(msg), fs); err != nil {
			log.Error("When parsing fileshare snapshot in db:", dbRes.Error)
			return nil, errors.New(dbRes.Error)
		}
		fss = append(fss, fs)
	}
	return fss, nil
}

var fileshareSnapshotSortKey string

type FileShareSnapshotSlice []*model.FileShareSnapshotSpec

func (fileshareSnapshot FileShareSnapshotSlice) Len() int { return len(fileshareSnapshot) }

func (fileshareSnapshot FileShareSnapshotSlice) Swap(i, j int) {

	fileshareSnapshot[i], fileshareSnapshot[j] = fileshareSnapshot[j], fileshareSnapshot[i]
}

func (fileshareSnapshot FileShareSnapshotSlice) Less(i, j int) bool {
	switch fileshareSnapshotSortKey {
	case "ID":
		return fileshareSnapshot[i].Id < fileshareSnapshot[j].Id
	case "VOLUMEID":
		return fileshareSnapshot[i].FileShareId < fileshareSnapshot[j].FileShareId
	case "STATUS":
		return fileshareSnapshot[i].Status < fileshareSnapshot[j].Status
	case "USERID":
		return fileshareSnapshot[i].UserId < fileshareSnapshot[j].UserId
	case "TENANTID":
		return fileshareSnapshot[i].TenantId < fileshareSnapshot[j].TenantId
	case "SIZE":
		return fileshareSnapshot[i].SnapshotSize < fileshareSnapshot[j].SnapshotSize
	}
	return false
}

func (c *Client) FindFileShareSnapshotsValue(k string, p *model.FileShareSnapshotSpec) string {
	switch k {
	case "Id":
		return p.Id
	case "CreatedAt":
		return p.CreatedAt
	case "UpdatedAte":
		return p.UpdatedAt
	case "TenantId":
		return p.TenantId
	case "UserId":
		return p.UserId
	case "Name":
		return p.Name
	case "Description":
		return p.Description
	case "Status":
		return p.Status
	case "Size":
		return strconv.FormatInt(p.SnapshotSize, 10)
	case "FileShareId":
		return p.FileShareId
	}
	return ""
}

func (c *Client) SelectFileShareSnapshots(m map[string][]string, snapshots []*model.FileShareSnapshotSpec) []*model.FileShareSnapshotSpec {
	if !c.SelectOrNot(m) {
		return snapshots
	}

	var snps = []*model.FileShareSnapshotSpec{}
	var flag bool
	for _, snapshot := range snapshots {
		flag = true
		for key := range m {
			if utils.Contained(key, validKey) {
				continue
			}
			v := c.FindFileShareSnapshotsValue(key, snapshot)
			if !strings.EqualFold(m[key][0], v) {
				flag = false
				break
			}
		}
		if flag {
			snps = append(snps, snapshot)
		}
	}
	return snps

}

func (c *Client) SortFileShareSnapshots(snapshots []*model.FileShareSnapshotSpec, p *Parameter) []*model.FileShareSnapshotSpec {
	fileshareSnapshotSortKey = p.sortKey

	if strings.EqualFold(p.sortDir, "asc") {
		sort.Sort(FileShareSnapshotSlice(snapshots))
	} else {
		sort.Sort(sort.Reverse(FileShareSnapshotSlice(snapshots)))
	}
	return snapshots

}

func (c *Client) ListFileShareSnapshotsWithFilter(ctx *c.Context, m map[string][]string) ([]*model.FileShareSnapshotSpec, error) {
	fileshareSnapshots, err := c.ListFileShareSnapshots(ctx)
	if err != nil {
		log.Error("list fileshareSnapshots failed: ", err)
		return nil, err
	}

	snps := c.SelectFileShareSnapshots(m, fileshareSnapshots)
	p := c.ParameterFilter(m, len(snps), []string{"ID", "VOLUMEID", "STATUS", "USERID", "PROJECTID"})

	return c.SortFileShareSnapshots(snps, p)[p.beginIdx:p.endIdx], nil
}

// UpdateFileShareSnapshot
func (c *Client) UpdateFileShareSnapshot(ctx *c.Context, snpID string, snp *model.FileShareSnapshotSpec) (*model.FileShareSnapshotSpec, error) {
	result, err := c.GetFileShareSnapshot(ctx, snpID)
	if err != nil {
		return nil, err
	}
	if snp.Name != "" {
		result.Name = snp.Name
	}
	if snp.Description != "" {
		result.Description = snp.Description
	}
	if snp.Status != "" {
		result.Status = snp.Status
	}
	// Set update time
	result.UpdatedAt = time.Now().Format(constants.TimeFormat)

	atcBody, err := json.Marshal(result)
	if err != nil {
		return nil, err
	}

	// If an admin want to access other tenant's resource just fake other's tenantId.
	if !IsAdminContext(ctx) && !AuthorizeProjectContext(ctx, result.TenantId) {
		return nil, fmt.Errorf("opertaion is not permitted")
	}

	dbReq := &Request{
		Url:        urls.GenerateFileShareSnapshotURL(urls.Etcd, result.TenantId, snpID),
		NewContent: string(atcBody),
	}

	dbRes := c.Update(dbReq)
	if dbRes.Status != "Success" {
		log.Error("when update fileshare snapshot in db:", dbRes.Error)
		return nil, errors.New(dbRes.Error)
	}
	return result, nil
}

// DeleteFileShareSnapshot
func (c *Client) DeleteFileShareSnapshot(ctx *c.Context, snpID string) error {
	// If an admin want to access other tenant's resource just fake other's tenantId.
	tenantId := ctx.TenantId
	if IsAdminContext(ctx) {
		snap, err := c.GetFileShareSnapshot(ctx, snpID)
		if err != nil {
			log.Error(err)
			return err
		}
		tenantId = snap.TenantId
	}
	dbReq := &Request{
		Url: urls.GenerateFileShareSnapshotURL(urls.Etcd, tenantId, snpID),
	}

	dbRes := c.Delete(dbReq)
	if dbRes.Status != "Success" {
		log.Error("when delete fileshare snapshot in db:", dbRes.Error)
		return errors.New(dbRes.Error)
	}
	return nil
}

// ********************** End Of FileShare *********************

// CreateDock
func (c *Client) CreateDock(ctx *c.Context, dck *model.DockSpec) (*model.DockSpec, error) {
	if dck.Id == "" {
		dck.Id = uuid.NewV4().String()
	}

	if dck.CreatedAt == "" {
		dck.CreatedAt = time.Now().Format(constants.TimeFormat)
	}

	dckBody, err := json.Marshal(dck)
	if err != nil {
		return nil, err
	}

	dbReq := &Request{
		Url:     urls.GenerateDockURL(urls.Etcd, "", dck.Id),
		Content: string(dckBody),
	}
	dbRes := c.Create(dbReq)
	if dbRes.Status != "Success" {
		log.Error("when create dock in db:", dbRes.Error)
		return nil, errors.New(dbRes.Error)
	}

	return dck, nil
}

// GetDock
func (c *Client) GetDock(ctx *c.Context, dckID string) (*model.DockSpec, error) {
	dbReq := &Request{
		Url: urls.GenerateDockURL(urls.Etcd, "", dckID),
	}
	dbRes := c.Get(dbReq)
	if dbRes.Status != "Success" {
		log.Error("when get dock in db:", dbRes.Error)
		return nil, errors.New(dbRes.Error)
	}

	var dck = &model.DockSpec{}
	if err := json.Unmarshal([]byte(dbRes.Message[0]), dck); err != nil {
		log.Error("when parsing dock in db:", dbRes.Error)
		return nil, errors.New(dbRes.Error)
	}
	return dck, nil
}

// GetDockByPoolId
func (c *Client) GetDockByPoolId(ctx *c.Context, poolId string) (*model.DockSpec, error) {
	pool, err := c.GetPool(ctx, poolId)
	if err != nil {
		log.Error("Get pool failed in db: ", err)
		return nil, err
	}

	docks, err := c.ListDocks(ctx)
	if err != nil {
		log.Error("List docks failed failed in db: ", err)
		return nil, err
	}
	for _, dock := range docks {
		if pool.DockId == dock.Id {
			return dock, nil
		}
	}
	return nil, errors.New("Get dock failed by pool id: " + poolId)
}

// ListDocks
func (c *Client) ListDocks(ctx *c.Context) ([]*model.DockSpec, error) {
	dbReq := &Request{
		Url: urls.GenerateDockURL(urls.Etcd, ""),
	}
	dbRes := c.List(dbReq)
	if dbRes.Status != "Success" {
		log.Error("When list docks in db:", dbRes.Error)
		return nil, errors.New(dbRes.Error)
	}

	var dcks = []*model.DockSpec{}
	if len(dbRes.Message) == 0 {
		return dcks, nil
	}
	for _, msg := range dbRes.Message {
		var dck = &model.DockSpec{}
		if err := json.Unmarshal([]byte(msg), dck); err != nil {
			log.Error("When parsing dock in db:", dbRes.Error)
			return nil, errors.New(dbRes.Error)
		}
		dcks = append(dcks, dck)
	}
	return dcks, nil
}

var dockSortKey string

type DockSlice []*model.DockSpec

func (dock DockSlice) Len() int { return len(dock) }

func (dock DockSlice) Swap(i, j int) { dock[i], dock[j] = dock[j], dock[i] }

func (dock DockSlice) Less(i, j int) bool {
	switch dockSortKey {

	case "ID":
		return dock[i].Id < dock[j].Id
	case "NAME":
		return dock[i].Name < dock[j].Name
	case "STATUS":
		return dock[i].Status < dock[j].Status
	case "ENDPOINT":
		return dock[i].Endpoint < dock[j].Endpoint
	case "DRIVERNAME":
		return dock[i].DriverName < dock[j].DriverName
	case "DESCRIPTION":
		return dock[i].Description < dock[j].Description
	}
	return false
}

func (c *Client) FindDockValue(k string, d *model.DockSpec) string {
	switch k {
	case "Id":
		return d.Id
	case "CreatedAt":
		return d.CreatedAt
	case "Name":
		return d.Name
	case "UpdatedAt":
		return d.UpdatedAt
	case "Description":
		return d.Description
	case "Status":
		return d.Status
	case "StorageType":
		return d.StorageType
	case "Endpoint":
		return d.Endpoint
	case "DriverName":
		return d.DriverName
	}
	return ""
}

func (c *Client) SelectDocks(m map[string][]string, docks []*model.DockSpec) []*model.DockSpec {
	if !c.SelectOrNot(m) {
		return docks
	}
	var dcks = []*model.DockSpec{}

	var flag bool
	for _, dock := range docks {
		flag = true
		for key := range m {
			if utils.Contained(key, validKey) {
				continue
			}
			v := c.FindDockValue(key, dock)
			if !strings.EqualFold(m[key][0], v) {
				flag = false
				break
			}
		}
		if flag {
			dcks = append(dcks, dock)
		}
	}
	return dcks
}

func (c *Client) SortDocks(dcks []*model.DockSpec, p *Parameter) []*model.DockSpec {
	dockSortKey = p.sortKey
	if strings.EqualFold(p.sortDir, "asc") {
		sort.Sort(DockSlice(dcks))
	} else {
		sort.Sort(sort.Reverse(DockSlice(dcks)))
	}
	return dcks
}

func (c *Client) ListDocksWithFilter(ctx *c.Context, m map[string][]string) ([]*model.DockSpec, error) {
	docks, err := c.ListDocks(ctx)
	if err != nil {
		log.Error("List docks failed: ", err.Error())
		return nil, err
	}

	dcks := c.SelectDocks(m, docks)

	p := c.ParameterFilter(m, len(dcks), []string{"ID", "NAME", "ENDPOINT", "DRIVERNAME", "DESCRIPTION", "STATUS"})
	return c.SortDocks(dcks, p)[p.beginIdx:p.endIdx], nil
}

// UpdateDock
func (c *Client) UpdateDock(ctx *c.Context, dckID, name, desp string) (*model.DockSpec, error) {
	dck, err := c.GetDock(ctx, dckID)
	if err != nil {
		return nil, err
	}
	if name != "" {
		dck.Name = name
	}
	if desp != "" {
		dck.Description = desp
	}
	dck.UpdatedAt = time.Now().Format(constants.TimeFormat)

	dckBody, err := json.Marshal(dck)
	if err != nil {
		return nil, err
	}

	dbReq := &Request{
		Url:        urls.GenerateDockURL(urls.Etcd, "", dckID),
		NewContent: string(dckBody),
	}
	dbRes := c.Update(dbReq)
	if dbRes.Status != "Success" {
		log.Error("When update dock in db:", dbRes.Error)
		return nil, errors.New(dbRes.Error)
	}
	return dck, nil
}

// DeleteDock
func (c *Client) DeleteDock(ctx *c.Context, dckID string) error {
	dbReq := &Request{
		Url: urls.GenerateDockURL(urls.Etcd, "", dckID),
	}
	dbRes := c.Delete(dbReq)
	if dbRes.Status != "Success" {
		log.Error("When delete dock in db:", dbRes.Error)
		return errors.New(dbRes.Error)
	}
	return nil
}

// CreatePool
func (c *Client) CreatePool(ctx *c.Context, pol *model.StoragePoolSpec) (*model.StoragePoolSpec, error) {
	if pol.Id == "" {
		pol.Id = uuid.NewV4().String()
	}

	if pol.CreatedAt == "" {
		pol.CreatedAt = time.Now().Format(constants.TimeFormat)
	}
	polBody, err := json.Marshal(pol)
	if err != nil {
		return nil, err
	}

	dbReq := &Request{
		Url:     urls.GeneratePoolURL(urls.Etcd, "", pol.Id),
		Content: string(polBody),
	}
	dbRes := c.Create(dbReq)
	if dbRes.Status != "Success" {
		log.Error("When create pol in db:", dbRes.Error)
		return nil, errors.New(dbRes.Error)
	}

	return pol, nil
}

var poolSortKey string

type StoragePoolSlice []*model.StoragePoolSpec

func (pool StoragePoolSlice) Len() int { return len(pool) }

func (pool StoragePoolSlice) Swap(i, j int) { pool[i], pool[j] = pool[j], pool[i] }

func (pool StoragePoolSlice) Less(i, j int) bool {
	switch poolSortKey {

	case "ID":
		return pool[i].Id < pool[j].Id
	case "NAME":
		return pool[i].Name < pool[j].Name
	case "STATUS":
		return pool[i].Status < pool[j].Status
	case "AVAILABILITYZONE":
		return pool[i].AvailabilityZone < pool[j].AvailabilityZone
	case "DOCKID":
		return pool[i].DockId < pool[j].DockId
	case "DESCRIPTION":
		return pool[i].Description < pool[j].Description
	}
	return false
}

func (c *Client) FindPoolValue(k string, p *model.StoragePoolSpec) string {
	switch k {
	case "Id":
		return p.Id
	case "CreatedAt":
		return p.CreatedAt
	case "UpdatedAt":
		return p.UpdatedAt
	case "Name":
		return p.Name
	case "Description":
		return p.Description
	case "Status":
		return p.Status
	case "DockId":
		return p.DockId
	case "AvailabilityZone":
		return p.AvailabilityZone
	case "TotalCapacity":
		return strconv.FormatInt(p.TotalCapacity, 10)
	case "FreeCapacity":
		return strconv.FormatInt(p.FreeCapacity, 10)
	case "StorageType":
		return p.StorageType
	}
	return ""
}

func (c *Client) SelectPools(m map[string][]string, pools []*model.StoragePoolSpec) []*model.StoragePoolSpec {

	if !c.SelectOrNot(m) {
		return pools
	}
	var pols = []*model.StoragePoolSpec{}
	var flag bool
	for _, pool := range pools {
		flag = true
		for key := range m {
			if utils.Contained(key, validKey) {
				continue
			}
			v := c.FindPoolValue(key, pool)
			if !strings.EqualFold(m[key][0], v) {
				flag = false
				break
			}
		}
		if flag {
			pols = append(pols, pool)
		}
	}
	return pols
}

func (c *Client) SortPools(pools []*model.StoragePoolSpec, p *Parameter) []*model.StoragePoolSpec {

	poolSortKey = p.sortKey

	if strings.EqualFold(p.sortDir, "asc") {
		sort.Sort(StoragePoolSlice(pools))
	} else {
		sort.Sort(sort.Reverse(StoragePoolSlice(pools)))
	}
	return pools
}

func (c *Client) ListPoolsWithFilter(ctx *c.Context, m map[string][]string) ([]*model.StoragePoolSpec, error) {
	pools, err := c.ListPools(ctx)
	if err != nil {
		log.Error("List pools failed: ", err.Error())
		return nil, err
	}

	pols := c.SelectPools(m, pools)
	p := c.ParameterFilter(m, len(pols), []string{"ID", "NAME", "STATUS", "AVAILABILITYZONE", "DOCKID", "DESCRIPTION"})
	return c.SortPools(pols, p)[p.beginIdx:p.endIdx], nil
}

// GetPool
func (c *Client) GetPool(ctx *c.Context, polID string) (*model.StoragePoolSpec, error) {
	dbReq := &Request{
		Url: urls.GeneratePoolURL(urls.Etcd, "", polID),
	}
	dbRes := c.Get(dbReq)
	if dbRes.Status != "Success" {
		log.Error("When get pool in db:", dbRes.Error)
		return nil, errors.New(dbRes.Error)
	}

	var pol = &model.StoragePoolSpec{}
	if err := json.Unmarshal([]byte(dbRes.Message[0]), pol); err != nil {
		log.Error("When parsing pool in db:", dbRes.Error)
		return nil, errors.New(dbRes.Error)
	}
	return pol, nil
}

//ListAvailabilityZones
func (c *Client) ListAvailabilityZones(ctx *c.Context) ([]string, error) {
	dbReq := &Request{
		Url: urls.GeneratePoolURL(urls.Etcd, ""),
	}
	dbRes := c.List(dbReq)
	if dbRes.Status != "Success" {
		log.Error("Failed to get AZ for pools in db:", dbRes.Error)
		return nil, errors.New(dbRes.Error)
	}
	var azs = []string{}
	if len(dbRes.Message) == 0 {
		return azs, nil
	}
	for _, msg := range dbRes.Message {
		var pol = &model.StoragePoolSpec{}
		if err := json.Unmarshal([]byte(msg), pol); err != nil {
			log.Error("When parsing pool in db:", dbRes.Error)
			return nil, errors.New(dbRes.Error)
		}
		azs = append(azs, pol.AvailabilityZone)
	}
	//remove redundant AZ
	azs = utils.RvRepElement(azs)
	return azs, nil
}

// ListPools
func (c *Client) ListPools(ctx *c.Context) ([]*model.StoragePoolSpec, error) {
	dbReq := &Request{
		Url: urls.GeneratePoolURL(urls.Etcd, ""),
	}
	dbRes := c.List(dbReq)
	if dbRes.Status != "Success" {
		log.Error("When list pools in db:", dbRes.Error)
		return nil, errors.New(dbRes.Error)
	}

	var pols = []*model.StoragePoolSpec{}
	if len(dbRes.Message) == 0 {
		return pols, nil
	}
	for _, msg := range dbRes.Message {
		var pol = &model.StoragePoolSpec{}
		if err := json.Unmarshal([]byte(msg), pol); err != nil {
			log.Error("When parsing pool in db:", dbRes.Error)
			return nil, errors.New(dbRes.Error)
		}
		pols = append(pols, pol)
	}
	return pols, nil
}

// UpdatePool
func (c *Client) UpdatePool(ctx *c.Context, polID, name, desp string, usedCapacity int64, used bool) (*model.StoragePoolSpec, error) {
	pol, err := c.GetPool(ctx, polID)
	if err != nil {
		return nil, err
	}
	if name != "" {
		pol.Name = name
	}
	if desp != "" {
		pol.Description = desp
	}
	pol.UpdatedAt = time.Now().Format(constants.TimeFormat)

	polBody, err := json.Marshal(pol)
	if err != nil {
		return nil, err
	}

	dbReq := &Request{
		Url:        urls.GeneratePoolURL(urls.Etcd, "", polID),
		NewContent: string(polBody),
	}
	dbRes := c.Update(dbReq)
	if dbRes.Status != "Success" {
		log.Error("When update pool in db:", dbRes.Error)
		return nil, errors.New(dbRes.Error)
	}
	return pol, nil
}

// DeletePool
func (c *Client) DeletePool(ctx *c.Context, polID string) error {
	dbReq := &Request{
		Url: urls.GeneratePoolURL(urls.Etcd, "", polID),
	}
	dbRes := c.Delete(dbReq)
	if dbRes.Status != "Success" {
		log.Error("When delete pool in db:", dbRes.Error)
		return errors.New(dbRes.Error)
	}
	return nil
}

// CreateProfile
func (c *Client) CreateProfile(ctx *c.Context, prf *model.ProfileSpec) (*model.ProfileSpec, error) {
	if prf.Id == "" {
		prf.Id = uuid.NewV4().String()
	}
	if prf.CreatedAt == "" {
		prf.CreatedAt = time.Now().Format(constants.TimeFormat)
	}

	prfBody, err := json.Marshal(prf)
	if err != nil {
		return nil, err
	}

	dbReq := &Request{
		Url:     urls.GenerateProfileURL(urls.Etcd, "", prf.Id),
		Content: string(prfBody),
	}
	dbRes := c.Create(dbReq)
	if dbRes.Status != "Success" {
		log.Error("When create profile in db:", dbRes.Error)
		return nil, errors.New(dbRes.Error)
	}

	return prf, nil
}

// GetProfile
func (c *Client) GetProfile(ctx *c.Context, prfID string) (*model.ProfileSpec, error) {
	dbReq := &Request{
		Url: urls.GenerateProfileURL(urls.Etcd, "", prfID),
	}
	dbRes := c.Get(dbReq)
	if dbRes.Status != "Success" {
		log.Error("When get profile in db:", dbRes.Error)
		return nil, errors.New(dbRes.Error)
	}

	var prf = &model.ProfileSpec{}
	if err := json.Unmarshal([]byte(dbRes.Message[0]), prf); err != nil {
		log.Error("When parsing profile in db:", dbRes.Error)
		return nil, errors.New(dbRes.Error)
	}
	return prf, nil
}

// GetDefaultProfile
func (c *Client) GetDefaultProfile(ctx *c.Context) (*model.ProfileSpec, error) {
	profiles, err := c.ListProfiles(ctx)
	if err != nil {
		log.Error("Get default profile failed in db: ", err)
		return nil, err
	}

	for _, profile := range profiles {
		if profile.Name == "default" && profile.StorageType == "block" {
			return profile, nil
		}
	}
	return nil, errors.New("No default profile in db.")
}

// GetDefaultProfileFileShare
func (c *Client) GetDefaultProfileFileShare(ctx *c.Context) (*model.ProfileSpec, error) {
	profiles, err := c.ListProfiles(ctx)
	if err != nil {
		log.Error("Get default profile failed in db: ", err)
		return nil, err
	}

	for _, profile := range profiles {
		if profile.Name == "default" && profile.StorageType == "file" {
			return profile, nil
		}
	}
	return nil, errors.New("No default profile in db.")
}

// ListProfiles
func (c *Client) ListProfiles(ctx *c.Context) ([]*model.ProfileSpec, error) {
	dbReq := &Request{
		Url: urls.GenerateProfileURL(urls.Etcd, ""),
	}

	dbRes := c.List(dbReq)
	if dbRes.Status != "Success" {
		log.Error("When list profiles in db:", dbRes.Error)
		return nil, errors.New(dbRes.Error)
	}

	var prfs = []*model.ProfileSpec{}
	if len(dbRes.Message) == 0 {
		return prfs, nil
	}
	for _, msg := range dbRes.Message {
		var prf = &model.ProfileSpec{}
		if err := json.Unmarshal([]byte(msg), prf); err != nil {
			log.Error("When parsing profile in db:", dbRes.Error)
			return nil, errors.New(dbRes.Error)
		}
		prfs = append(prfs, prf)
	}
	return prfs, nil
}

var profileSortKey string

type ProfileSlice []*model.ProfileSpec

func (profile ProfileSlice) Len() int { return len(profile) }

func (profile ProfileSlice) Swap(i, j int) { profile[i], profile[j] = profile[j], profile[i] }

func (profile ProfileSlice) Less(i, j int) bool {
	switch profileSortKey {

	case "ID":
		return profile[i].Id < profile[j].Id
	case "NAME":
		return profile[i].Name < profile[j].Name
	case "DESCRIPTION":
		return profile[i].Description < profile[j].Description
	}
	return false
}

func (c *Client) FindProfileValue(k string, p *model.ProfileSpec) string {
	switch k {
	case "Id":
		return p.Id
	case "CreatedAt":
		return p.CreatedAt
	case "UpdatedAt":
		return p.UpdatedAt
	case "Name":
		return p.Name
	case "Description":
		return p.Description
	case "StorageType":
		return p.StorageType
	}
	return ""
}

func (c *Client) SortProfiles(profiles []*model.ProfileSpec, p *Parameter) []*model.ProfileSpec {
	profileSortKey = p.sortKey

	if strings.EqualFold(p.sortDir, "asc") {
		sort.Sort(ProfileSlice(profiles))
	} else {
		sort.Sort(sort.Reverse(ProfileSlice(profiles)))
	}
	return profiles
}

func (c *Client) SelectProfiles(m map[string][]string, profiles []*model.ProfileSpec) []*model.ProfileSpec {
	if !c.SelectOrNot(m) {
		return profiles
	}

	var prfs = []*model.ProfileSpec{}
	var flag bool
	for _, profile := range profiles {
		flag = true
		for key := range m {
			if utils.Contained(key, validKey) {
				continue
			}
			v := c.FindProfileValue(key, profile)
			if !strings.EqualFold(m[key][0], v) {
				flag = false
				break
			}
		}
		if flag {
			prfs = append(prfs, profile)
		}
	}
	return prfs

}

func (c *Client) ListProfilesWithFilter(ctx *c.Context, m map[string][]string) ([]*model.ProfileSpec, error) {
	profiles, err := c.ListProfiles(ctx)
	if err != nil {
		log.Error("List profiles failed: ", err)
		return nil, err
	}

	prfs := c.SelectProfiles(m, profiles)

	p := c.ParameterFilter(m, len(prfs), []string{"ID", "NAME", "DESCRIPTION"})

	return c.SortProfiles(prfs, p)[p.beginIdx:p.endIdx], nil
}

// UpdateProfile
func (c *Client) UpdateProfile(ctx *c.Context, prfID string, input *model.ProfileSpec) (*model.ProfileSpec, error) {
	prf, err := c.GetProfile(ctx, prfID)
	if err != nil {
		return nil, err
	}
	if name := input.Name; name != "" {
		prf.Name = name
	}
	if desp := input.Description; desp != "" {
		prf.Description = desp
	}
	prf.UpdatedAt = time.Now().Format(constants.TimeFormat)

	if props := input.CustomProperties; len(props) != 0 {
		if prf.CustomProperties == nil {
			prf.CustomProperties = make(map[string]interface{})
		}
		for k, v := range props {
			prf.CustomProperties[k] = v
		}
	}

	prf.UpdatedAt = time.Now().Format(constants.TimeFormat)

	prfBody, err := json.Marshal(prf)
	if err != nil {
		return nil, err
	}

	dbReq := &Request{
		Url:        urls.GenerateProfileURL(urls.Etcd, "", prfID),
		NewContent: string(prfBody),
	}
	dbRes := c.Update(dbReq)
	if dbRes.Status != "Success" {
		log.Error("When update profile in db:", dbRes.Error)
		return nil, errors.New(dbRes.Error)
	}
	return prf, nil
}

// DeleteProfile
func (c *Client) DeleteProfile(ctx *c.Context, prfID string) error {
	dbReq := &Request{
		Url: urls.GenerateProfileURL(urls.Etcd, "", prfID),
	}
	dbRes := c.Delete(dbReq)
	if dbRes.Status != "Success" {
		log.Error("When delete profile in db:", dbRes.Error)
		return errors.New(dbRes.Error)
	}
	return nil
}

// AddCustomProperty
func (c *Client) AddCustomProperty(ctx *c.Context, prfID string, ext model.CustomPropertiesSpec) (*model.CustomPropertiesSpec, error) {
	prf, err := c.GetProfile(ctx, prfID)
	if err != nil {
		return nil, err
	}

	if prf.CustomProperties == nil {
		prf.CustomProperties = make(map[string]interface{})
	}

	for k, v := range ext {
		prf.CustomProperties[k] = v
	}

	prf.UpdatedAt = time.Now().Format(constants.TimeFormat)

	if _, err = c.CreateProfile(ctx, prf); err != nil {
		return nil, err
	}
	return &prf.CustomProperties, nil
}

// ListCustomProperties
func (c *Client) ListCustomProperties(ctx *c.Context, prfID string) (*model.CustomPropertiesSpec, error) {
	prf, err := c.GetProfile(ctx, prfID)
	if err != nil {
		return nil, err
	}
	return &prf.CustomProperties, nil
}

// RemoveCustomProperty
func (c *Client) RemoveCustomProperty(ctx *c.Context, prfID, customKey string) error {
	prf, err := c.GetProfile(ctx, prfID)
	if err != nil {
		return err
	}

	delete(prf.CustomProperties, customKey)
	if _, err = c.CreateProfile(ctx, prf); err != nil {
		return err
	}
	return nil
}

// CreateVolume
func (c *Client) CreateVolume(ctx *c.Context, vol *model.VolumeSpec) (*model.VolumeSpec, error) {
	profiles, err := c.ListProfiles(ctx)
	if err != nil {
		return nil, err
	} else if len(profiles) == 0 {
		return nil, errors.New("No profile in db.")
	}

	vol.TenantId = ctx.TenantId
	volBody, err := json.Marshal(vol)
	if err != nil {
		return nil, err
	}

	dbReq := &Request{
		Url:     urls.GenerateVolumeURL(urls.Etcd, ctx.TenantId, vol.Id),
		Content: string(volBody),
	}
	dbRes := c.Create(dbReq)
	if dbRes.Status != "Success" {
		log.Error("When create volume in db:", dbRes.Error)
		return nil, errors.New(dbRes.Error)
	}

	return vol, nil
}

// GetVolume
func (c *Client) GetVolume(ctx *c.Context, volID string) (*model.VolumeSpec, error) {
	vol, err := c.getVolume(ctx, volID)
	if !IsAdminContext(ctx) || err == nil {
		return vol, err
	}
	vols, err := c.ListVolumes(ctx)
	if err != nil {
		return nil, err
	}
	for _, v := range vols {
		if v.Id == volID {
			return v, nil
		}
	}
	return nil, fmt.Errorf("specified volume(%s) can't find", volID)
}

func (c *Client) getVolume(ctx *c.Context, volID string) (*model.VolumeSpec, error) {
	dbReq := &Request{
		Url: urls.GenerateVolumeURL(urls.Etcd, ctx.TenantId, volID),
	}
	dbRes := c.Get(dbReq)
	if dbRes.Status != "Success" {
		log.Error("When get volume in db:", dbRes.Error)
		return nil, errors.New(dbRes.Error)
	}

	var vol = &model.VolumeSpec{}
	if err := json.Unmarshal([]byte(dbRes.Message[0]), vol); err != nil {
		log.Error("When parsing volume in db:", dbRes.Error)
		return nil, errors.New(dbRes.Error)
	}
	return vol, nil
}

// ListVolumes
func (c *Client) ListVolumes(ctx *c.Context) ([]*model.VolumeSpec, error) {
	dbReq := &Request{
		Url: urls.GenerateVolumeURL(urls.Etcd, ctx.TenantId),
	}

	// Admin user should get all volumes including the volumes whose tenant is not admin.
	if IsAdminContext(ctx) {
		dbReq.Url = urls.GenerateVolumeURL(urls.Etcd, "")
	}

	dbRes := c.List(dbReq)
	if dbRes.Status != "Success" {
		log.Error("When list volumes in db:", dbRes.Error)
		return nil, errors.New(dbRes.Error)
	}

	var vols = []*model.VolumeSpec{}
	if len(dbRes.Message) == 0 {
		return vols, nil
	}
	for _, msg := range dbRes.Message {
		var vol = &model.VolumeSpec{}
		if err := json.Unmarshal([]byte(msg), vol); err != nil {
			log.Error("When parsing volume in db:", dbRes.Error)
			return nil, errors.New(dbRes.Error)
		}
		vols = append(vols, vol)
	}
	return vols, nil
}

var volume_sortKey string

type VolumeSlice []*model.VolumeSpec

func (volume VolumeSlice) Len() int { return len(volume) }

func (volume VolumeSlice) Swap(i, j int) { volume[i], volume[j] = volume[j], volume[i] }

func (volume VolumeSlice) Less(i, j int) bool {
	switch volume_sortKey {

	case "ID":
		return volume[i].Id < volume[j].Id
	case "NAME":
		return volume[i].Name < volume[j].Name
	case "STATUS":
		return volume[i].Status < volume[j].Status
	case "AVAILABILITYZONE":
		return volume[i].AvailabilityZone < volume[j].AvailabilityZone
	case "PROFILEID":
		return volume[i].ProfileId < volume[j].ProfileId
	case "TENANTID":
		return volume[i].TenantId < volume[j].TenantId
	case "SIZE":
		return volume[i].Size < volume[j].Size
	case "POOLID":
		return volume[i].PoolId < volume[j].PoolId
	case "DESCRIPTION":
		return volume[i].Description < volume[j].Description
	case "GROUPID":
		return volume[i].GroupId < volume[j].GroupId
		// TODO:case "lun_id" (admin_only)
	}
	return false
}

func (c *Client) FindVolumeValue(k string, p *model.VolumeSpec) string {
	switch k {
	case "Id":
		return p.Id
	case "CreatedAt":
		return p.CreatedAt
	case "UpdatedAt":
		return p.UpdatedAt
	case "TenantId":
		return p.TenantId
	case "UserId":
		return p.UserId
	case "Name":
		return p.Name
	case "Description":
		return p.Description
	case "AvailabilityZone":
		return p.AvailabilityZone
	case "Size":
		return strconv.FormatInt(p.Size, 10)
	case "Status":
		return p.Status
	case "PoolId":
		return p.PoolId
	case "ProfileId":
		return p.ProfileId
	case "GroupId":
		return p.GroupId
	}
	return ""
}

func (c *Client) SelectVolumes(m map[string][]string, volumes []*model.VolumeSpec) []*model.VolumeSpec {
	if !c.SelectOrNot(m) {
		return volumes
	}

	var vols = []*model.VolumeSpec{}
	var flag bool
	for _, vol := range volumes {
		flag = true
		for key := range m {
			if utils.Contained(key, validKey) {
				continue
			}
			v := c.FindVolumeValue(key, vol)
			if !strings.EqualFold(m[key][0], v) {
				flag = false
				break
			}
		}
		if flag {
			vols = append(vols, vol)
		}
	}
	return vols

}

func (c *Client) SortVolumes(volumes []*model.VolumeSpec, p *Parameter) []*model.VolumeSpec {
	volume_sortKey = p.sortKey

	if strings.EqualFold(p.sortDir, "asc") {
		sort.Sort(VolumeSlice(volumes))

	} else {
		sort.Sort(sort.Reverse(VolumeSlice(volumes)))
	}
	return volumes
}

func (c *Client) ListVolumesWithFilter(ctx *c.Context, m map[string][]string) ([]*model.VolumeSpec, error) {
	volumes, err := c.ListVolumes(ctx)
	if err != nil {
		log.Error("List volumes failed: ", err)
		return nil, err
	}

	vols := c.SelectVolumes(m, volumes)

	p := c.ParameterFilter(m, len(vols), []string{"ID", "NAME", "STATUS", "AVAILABILITYZONE", "PROFILEID", "PROJECTID", "SIZE", "POOLID", "DESCRIPTION", "GROUPID"})

	return c.SortVolumes(vols, p)[p.beginIdx:p.endIdx], nil
}

// UpdateVolume ...
func (c *Client) UpdateVolume(ctx *c.Context, vol *model.VolumeSpec) (*model.VolumeSpec, error) {
	result, err := c.GetVolume(ctx, vol.Id)
	if err != nil {
		return nil, err
	}
	if vol.Name != "" {
		result.Name = vol.Name
	}
	if vol.AvailabilityZone != "" {
		result.AvailabilityZone = vol.AvailabilityZone
	}
	if vol.Description != "" {
		result.Description = vol.Description
	}
	if vol.Metadata != nil {
		result.Metadata = utils.MergeStringMaps(result.Metadata, vol.Metadata)
	}
	if vol.PoolId != "" {
		result.PoolId = vol.PoolId
	}
	if vol.ProfileId != "" {
		result.ProfileId = vol.ProfileId
	}
	if vol.Size != 0 {
		result.Size = vol.Size
	}
	if vol.Status != "" {
		result.Status = vol.Status
	}
	if vol.ReplicationDriverData != nil {
		result.ReplicationDriverData = vol.ReplicationDriverData
	}
	if vol.MultiAttach {
		result.MultiAttach = vol.MultiAttach
	}
	if vol.GroupId != "" {
		result.GroupId = vol.GroupId
	}

	// Set update time
	result.UpdatedAt = time.Now().Format(constants.TimeFormat)

	body, err := json.Marshal(result)
	if err != nil {
		return nil, err
	}

	// If an admin want to access other tenant's resource just fake other's tenantId.
	if !IsAdminContext(ctx) && !AuthorizeProjectContext(ctx, result.TenantId) {
		return nil, fmt.Errorf("opertaion is not permitted")
	}

	dbReq := &Request{
		Url:        urls.GenerateVolumeURL(urls.Etcd, result.TenantId, vol.Id),
		NewContent: string(body),
	}

	dbRes := c.Update(dbReq)
	if dbRes.Status != "Success" {
		log.Error("When update volume in db:", dbRes.Error)
		return nil, errors.New(dbRes.Error)
	}
	return result, nil
}

// DeleteVolume
func (c *Client) DeleteVolume(ctx *c.Context, volID string) error {
	// If an admin want to access other tenant's resource just fake other's tenantId.
	tenantId := ctx.TenantId
	if IsAdminContext(ctx) {
		vol, err := c.GetVolume(ctx, volID)
		if err != nil {
			log.Error(err)
			return err
		}
		tenantId = vol.TenantId
	}
	dbReq := &Request{
		Url: urls.GenerateVolumeURL(urls.Etcd, tenantId, volID),
	}

	dbRes := c.Delete(dbReq)
	if dbRes.Status != "Success" {
		log.Error("When delete volume in db:", dbRes.Error)
		return errors.New(dbRes.Error)
	}
	return nil
}

// ExtendVolume ...
func (c *Client) ExtendVolume(ctx *c.Context, vol *model.VolumeSpec) (*model.VolumeSpec, error) {
	result, err := c.GetVolume(ctx, vol.Id)
	if err != nil {
		return nil, err
	}

	if vol.Size > 0 {
		result.Size = vol.Size
	}
	result.Status = vol.Status
	// Set update time
	result.UpdatedAt = time.Now().Format(constants.TimeFormat)

	body, err := json.Marshal(result)
	if err != nil {
		return nil, err
	}

	dbReq := &Request{
		Url:        urls.GenerateVolumeURL(urls.Etcd, ctx.TenantId, vol.Id),
		NewContent: string(body),
	}

	dbRes := c.Update(dbReq)
	if dbRes.Status != "Success" {
		log.Error("When extend volume in db:", dbRes.Error)
		return nil, errors.New(dbRes.Error)
	}
	return result, nil
}

// CreateVolumeAttachment
func (c *Client) CreateVolumeAttachment(ctx *c.Context, attachment *model.VolumeAttachmentSpec) (*model.VolumeAttachmentSpec, error) {
	attachment.TenantId = ctx.TenantId

	atcBody, err := json.Marshal(attachment)
	if err != nil {
		return nil, err
	}
	dbReq := &Request{
		Url:     urls.GenerateAttachmentURL(urls.Etcd, ctx.TenantId, attachment.Id),
		Content: string(atcBody),
	}
	dbRes := c.Create(dbReq)
	if dbRes.Status != "Success" {
		log.Error("When create volume attachment in db:", dbRes.Error)
		return nil, errors.New(dbRes.Error)
	}

	return attachment, nil
}

func (c *Client) GetVolumeAttachment(ctx *c.Context, attachmentId string) (*model.VolumeAttachmentSpec, error) {
	attach, err := c.getVolumeAttachment(ctx, attachmentId)
	if !IsAdminContext(ctx) || err == nil {
		return attach, err
	}
	attachs, err := c.ListVolumeAttachments(ctx, "")
	if err != nil {
		return nil, err
	}
	for _, v := range attachs {
		if v.Id == attachmentId {
			return v, nil
		}
	}
	return nil, fmt.Errorf("specified volume attachment(%s) can't find", attachmentId)
}

// GetVolumeAttachment
func (c *Client) getVolumeAttachment(ctx *c.Context, attachmentId string) (*model.VolumeAttachmentSpec, error) {
	dbReq := &Request{
		Url: urls.GenerateAttachmentURL(urls.Etcd, ctx.TenantId, attachmentId),
	}
	dbRes := c.Get(dbReq)
	if dbRes.Status != "Success" {
		log.Error("When get volume attachment in db:", dbRes.Error)
		return nil, errors.New(dbRes.Error)
	}

	var atc = &model.VolumeAttachmentSpec{}
	if err := json.Unmarshal([]byte(dbRes.Message[0]), atc); err != nil {
		log.Error("When parsing volume attachment in db:", dbRes.Error)
		return nil, errors.New(dbRes.Error)
	}
	return atc, nil
}

// ListVolumeAttachments
func (c *Client) ListVolumeAttachments(ctx *c.Context, volumeId string) ([]*model.VolumeAttachmentSpec, error) {
	dbReq := &Request{
		Url: urls.GenerateAttachmentURL(urls.Etcd, ctx.TenantId),
	}
	if IsAdminContext(ctx) {
		dbReq.Url = urls.GenerateAttachmentURL(urls.Etcd, "")
	}
	dbRes := c.List(dbReq)
	if dbRes.Status != "Success" {
		log.Error("When list volume attachments in db:", dbRes.Error)
		return nil, errors.New(dbRes.Error)
	}

	var atcs = []*model.VolumeAttachmentSpec{}
	for _, msg := range dbRes.Message {
		var atc = &model.VolumeAttachmentSpec{}
		if err := json.Unmarshal([]byte(msg), atc); err != nil {
			log.Error("When parsing volume attachment in db:", dbRes.Error)
			return nil, errors.New(dbRes.Error)
		}

		if len(volumeId) == 0 || atc.VolumeId == volumeId {
			atcs = append(atcs, atc)
		}
	}
	return atcs, nil

}

var volumeAttachmentSortKey string

type VolumeAttachmentSlice []*model.VolumeAttachmentSpec

func (volumeAttachment VolumeAttachmentSlice) Len() int { return len(volumeAttachment) }

func (volumeAttachment VolumeAttachmentSlice) Swap(i, j int) {

	volumeAttachment[i], volumeAttachment[j] = volumeAttachment[j], volumeAttachment[i]
}

func (volumeAttachment VolumeAttachmentSlice) Less(i, j int) bool {
	switch volumeAttachmentSortKey {
	case "ID":
		return volumeAttachment[i].Id < volumeAttachment[j].Id
	case "VOLUMEID":
		return volumeAttachment[i].VolumeId < volumeAttachment[j].VolumeId
	case "STATUS":
		return volumeAttachment[i].Status < volumeAttachment[j].Status
	case "USERID":
		return volumeAttachment[i].UserId < volumeAttachment[j].UserId
	case "TENANTID":
		return volumeAttachment[i].TenantId < volumeAttachment[j].TenantId
	}
	return false
}

func (c *Client) FindAttachmentValue(k string, p *model.VolumeAttachmentSpec) string {
	switch k {
	case "Id":
		return p.Id
	case "CreatedAt":
		return p.CreatedAt
	case "UpdatedAte":
		return p.UpdatedAt
	case "TenantId":
		return p.TenantId
	case "UserId":
		return p.UserId
	case "VolumeId":
		return p.VolumeId
	case "Mountpoint":
		return p.Mountpoint
	case "Status":
		return p.Status
	}
	return ""
}

func (c *Client) SelectVolumeAttachments(m map[string][]string, attachments []*model.VolumeAttachmentSpec) []*model.VolumeAttachmentSpec {
	if !c.SelectOrNot(m) {
		return attachments
	}

	var atcs = []*model.VolumeAttachmentSpec{}
	var flag bool
	for _, attachment := range attachments {
		flag = true
		for key := range m {
			if utils.Contained(key, validKey) {
				continue
			}
			v := c.FindAttachmentValue(key, attachment)
			if !strings.EqualFold(m[key][0], v) {
				flag = false
				break
			}
		}
		if flag {
			atcs = append(atcs, attachment)
		}
	}
	return atcs

}

func (c *Client) SortVolumeAttachments(attachments []*model.VolumeAttachmentSpec, p *Parameter) []*model.VolumeAttachmentSpec {
	volumeAttachmentSortKey = p.sortKey

	if strings.EqualFold(p.sortDir, "asc") {
		sort.Sort(VolumeAttachmentSlice(attachments))
	} else {
		sort.Sort(sort.Reverse(VolumeAttachmentSlice(attachments)))
	}
	return attachments

}

func (c *Client) ListVolumeAttachmentsWithFilter(ctx *c.Context, m map[string][]string) ([]*model.VolumeAttachmentSpec, error) {
	var volumeId string
	if v, ok := m["VolumeId"]; ok {
		volumeId = v[0]
	}
	volumeAttachments, err := c.ListVolumeAttachments(ctx, volumeId)
	if err != nil {
		log.Error("List volumes failed: ", err)
		return nil, err
	}

	atcs := c.SelectVolumeAttachments(m, volumeAttachments)
	p := c.ParameterFilter(m, len(atcs), []string{"ID", "VOLUMEID", "STATUS", "USERID", "PROJECTID"})

	return c.SortVolumeAttachments(atcs, p)[p.beginIdx:p.endIdx], nil
}

// UpdateVolumeAttachment
func (c *Client) UpdateVolumeAttachment(ctx *c.Context, attachmentId string, attachment *model.VolumeAttachmentSpec) (*model.VolumeAttachmentSpec, error) {
	result, err := c.GetVolumeAttachment(ctx, attachmentId)
	if err != nil {
		return nil, err
	}
	if len(attachment.Mountpoint) > 0 {
		result.Mountpoint = attachment.Mountpoint
	}
	if len(attachment.Status) > 0 {
		result.Status = attachment.Status
	}
	if len(attachment.Platform) > 0 {
		result.Platform = attachment.Platform
	}
	if len(attachment.OsType) > 0 {
		result.OsType = attachment.OsType
	}
	if len(attachment.Ip) > 0 {
		result.Ip = attachment.Ip
	}
	if len(attachment.Host) > 0 {
		result.Host = attachment.Host
	}
	if len(attachment.Initiator) > 0 {
		result.Initiator = attachment.Initiator
	}
	if len(attachment.DriverVolumeType) > 0 {
		result.DriverVolumeType = attachment.DriverVolumeType
	}
	if len(attachment.AccessProtocol) > 0 {
		result.AccessProtocol = attachment.AccessProtocol
	}
	// Update metadata
	if attachment.Metadata != nil {
		result.Metadata = utils.MergeStringMaps(result.Metadata, attachment.Metadata)
	}
	// Update connectionData
	// Debug
	log.V(8).Infof("etcd: update volume attachment connection data from db: %v", result.ConnectionData)
	log.V(8).Infof("etcd: update volume attachment connection data from target: %v", attachment.ConnectionData)

	if attachment.ConnectionData != nil {
		if result.ConnectionData == nil {
			result.ConnectionData = make(map[string]interface{})
		}

		for k, v := range attachment.ConnectionData {
			result.ConnectionData[k] = v
		}
	}
	// Set update time
	result.UpdatedAt = time.Now().Format(constants.TimeFormat)

	atcBody, err := json.Marshal(result)
	if err != nil {
		return nil, err
	}

	// If an admin want to access other tenant's resource just fake other's tenantId.
	if !IsAdminContext(ctx) && !AuthorizeProjectContext(ctx, result.TenantId) {
		return nil, fmt.Errorf("opertaion is not permitted")
	}

	dbReq := &Request{
		Url:        urls.GenerateAttachmentURL(urls.Etcd, result.TenantId, attachmentId),
		NewContent: string(atcBody),
	}

	dbRes := c.Update(dbReq)
	if dbRes.Status != "Success" {
		log.Error("When update volume attachment in db:", dbRes.Error)
		return nil, errors.New(dbRes.Error)
	}
	return result, nil
}

// DeleteVolumeAttachment
func (c *Client) DeleteVolumeAttachment(ctx *c.Context, attachmentId string) error {
	// If an admin want to access other tenant's resource just fake other's tenantId.
	tenantId := ctx.TenantId
	if IsAdminContext(ctx) {
		attach, err := c.GetVolumeAttachment(ctx, attachmentId)
		if err != nil {
			log.Error(err)
			return err
		}
		tenantId = attach.TenantId
	}
	dbReq := &Request{
		Url: urls.GenerateAttachmentURL(urls.Etcd, tenantId, attachmentId),
	}

	dbRes := c.Delete(dbReq)
	if dbRes.Status != "Success" {
		log.Error("When delete volume attachment in db:", dbRes.Error)
		return errors.New(dbRes.Error)
	}
	return nil
}

// CreateVolumeSnapshot
func (c *Client) CreateVolumeSnapshot(ctx *c.Context, snp *model.VolumeSnapshotSpec) (*model.VolumeSnapshotSpec, error) {
	snp.TenantId = ctx.TenantId
	snpBody, err := json.Marshal(snp)
	if err != nil {
		return nil, err
	}

	dbReq := &Request{
		Url:     urls.GenerateSnapshotURL(urls.Etcd, ctx.TenantId, snp.Id),
		Content: string(snpBody),
	}
	dbRes := c.Create(dbReq)
	if dbRes.Status != "Success" {
		log.Error("When create volume snapshot in db:", dbRes.Error)
		return nil, errors.New(dbRes.Error)
	}

	return snp, nil
}

func (c *Client) GetVolumeSnapshot(ctx *c.Context, snpID string) (*model.VolumeSnapshotSpec, error) {
	snap, err := c.getVolumeSnapshot(ctx, snpID)
	if !IsAdminContext(ctx) || err == nil {
		return snap, err
	}
	snaps, err := c.ListVolumeSnapshots(ctx)
	if err != nil {
		return nil, err
	}
	for _, v := range snaps {
		if v.Id == snpID {
			return v, nil
		}
	}
	return nil, fmt.Errorf("specified volume snapshot(%s) can't find", snpID)
}

// GetVolumeSnapshot
func (c *Client) getVolumeSnapshot(ctx *c.Context, snpID string) (*model.VolumeSnapshotSpec, error) {
	dbReq := &Request{
		Url: urls.GenerateSnapshotURL(urls.Etcd, ctx.TenantId, snpID),
	}
	dbRes := c.Get(dbReq)
	if dbRes.Status != "Success" {
		log.Error("When get volume attachment in db:", dbRes.Error)
		return nil, errors.New(dbRes.Error)
	}

	var vs = &model.VolumeSnapshotSpec{}
	if err := json.Unmarshal([]byte(dbRes.Message[0]), vs); err != nil {
		log.Error("When parsing volume snapshot in db:", dbRes.Error)
		return nil, errors.New(dbRes.Error)
	}
	return vs, nil
}

// ListVolumeSnapshots
func (c *Client) ListVolumeSnapshots(ctx *c.Context) ([]*model.VolumeSnapshotSpec, error) {
	dbReq := &Request{
		Url: urls.GenerateSnapshotURL(urls.Etcd, ctx.TenantId),
	}
	if IsAdminContext(ctx) {
		dbReq.Url = urls.GenerateSnapshotURL(urls.Etcd, "")
	}
	dbRes := c.List(dbReq)
	if dbRes.Status != "Success" {
		log.Error("When list volume snapshots in db:", dbRes.Error)
		return nil, errors.New(dbRes.Error)
	}

	var vss = []*model.VolumeSnapshotSpec{}
	if len(dbRes.Message) == 0 {
		return vss, nil
	}
	for _, msg := range dbRes.Message {
		var vs = &model.VolumeSnapshotSpec{}
		if err := json.Unmarshal([]byte(msg), vs); err != nil {
			log.Error("When parsing volume snapshot in db:", dbRes.Error)
			return nil, errors.New(dbRes.Error)
		}
		vss = append(vss, vs)
	}
	return vss, nil
}

var volumeSnapshotSortKey string

type VolumeSnapshotSlice []*model.VolumeSnapshotSpec

func (volumeSnapshot VolumeSnapshotSlice) Len() int { return len(volumeSnapshot) }

func (volumeSnapshot VolumeSnapshotSlice) Swap(i, j int) {

	volumeSnapshot[i], volumeSnapshot[j] = volumeSnapshot[j], volumeSnapshot[i]
}

func (volumeSnapshot VolumeSnapshotSlice) Less(i, j int) bool {
	switch volumeSnapshotSortKey {
	case "ID":
		return volumeSnapshot[i].Id < volumeSnapshot[j].Id
	case "VOLUMEID":
		return volumeSnapshot[i].VolumeId < volumeSnapshot[j].VolumeId
	case "STATUS":
		return volumeSnapshot[i].Status < volumeSnapshot[j].Status
	case "USERID":
		return volumeSnapshot[i].UserId < volumeSnapshot[j].UserId
	case "TENANTID":
		return volumeSnapshot[i].TenantId < volumeSnapshot[j].TenantId
	case "SIZE":
		return volumeSnapshot[i].Size < volumeSnapshot[j].Size
		//TODO:case "GroupSnapshotId"
	}
	return false
}

func (c *Client) FindSnapshotsValue(k string, p *model.VolumeSnapshotSpec) string {
	switch k {
	case "Id":
		return p.Id
	case "CreatedAt":
		return p.CreatedAt
	case "UpdatedAte":
		return p.UpdatedAt
	case "TenantId":
		return p.TenantId
	case "UserId":
		return p.UserId
	case "Name":
		return p.Name
	case "Description":
		return p.Description
	case "Status":
		return p.Status
	case "Size":
		return strconv.FormatInt(p.Size, 10)
	case "VolumeId":
		return p.VolumeId
	}
	return ""
}

func (c *Client) SelectSnapshots(m map[string][]string, snapshots []*model.VolumeSnapshotSpec) []*model.VolumeSnapshotSpec {
	if !c.SelectOrNot(m) {
		return snapshots
	}

	var snps = []*model.VolumeSnapshotSpec{}
	var flag bool
	for _, snapshot := range snapshots {
		flag = true
		for key := range m {
			if utils.Contained(key, validKey) {
				continue
			}
			v := c.FindSnapshotsValue(key, snapshot)
			if !strings.EqualFold(m[key][0], v) {
				flag = false
				break
			}
		}
		if flag {
			snps = append(snps, snapshot)
		}
	}
	return snps

}

func (c *Client) SortSnapshots(snapshots []*model.VolumeSnapshotSpec, p *Parameter) []*model.VolumeSnapshotSpec {
	volumeSnapshotSortKey = p.sortKey

	if strings.EqualFold(p.sortDir, "asc") {
		sort.Sort(VolumeSnapshotSlice(snapshots))
	} else {
		sort.Sort(sort.Reverse(VolumeSnapshotSlice(snapshots)))
	}
	return snapshots

}

func (c *Client) ListVolumeSnapshotsWithFilter(ctx *c.Context, m map[string][]string) ([]*model.VolumeSnapshotSpec, error) {
	volumeSnapshots, err := c.ListVolumeSnapshots(ctx)
	if err != nil {
		log.Error("List volumeSnapshots failed: ", err)
		return nil, err
	}

	snps := c.SelectSnapshots(m, volumeSnapshots)
	p := c.ParameterFilter(m, len(snps), []string{"ID", "VOLUMEID", "STATUS", "USERID", "PROJECTID"})

	return c.SortSnapshots(snps, p)[p.beginIdx:p.endIdx], nil
}

// UpdateVolumeSnapshot
func (c *Client) UpdateVolumeSnapshot(ctx *c.Context, snpID string, snp *model.VolumeSnapshotSpec) (*model.VolumeSnapshotSpec, error) {
	result, err := c.GetVolumeSnapshot(ctx, snpID)
	if err != nil {
		return nil, err
	}
	if snp.Name != "" {
		result.Name = snp.Name
	}
	if snp.Metadata != nil {
		result.Metadata = utils.MergeStringMaps(result.Metadata, snp.Metadata)
	}
	if snp.Size > 0 {
		result.Size = snp.Size
	}
	if snp.VolumeId != "" {
		result.VolumeId = snp.VolumeId
	}
	if snp.Description != "" {
		result.Description = snp.Description
	}
	if snp.Status != "" {
		result.Status = snp.Status
	}
	// Set update time
	result.UpdatedAt = time.Now().Format(constants.TimeFormat)

	atcBody, err := json.Marshal(result)
	if err != nil {
		return nil, err
	}

	// If an admin want to access other tenant's resource just fake other's tenantId.
	if !IsAdminContext(ctx) && !AuthorizeProjectContext(ctx, result.TenantId) {
		return nil, fmt.Errorf("opertaion is not permitted")
	}

	dbReq := &Request{
		Url:        urls.GenerateSnapshotURL(urls.Etcd, result.TenantId, snpID),
		NewContent: string(atcBody),
	}

	dbRes := c.Update(dbReq)
	if dbRes.Status != "Success" {
		log.Error("When update volume snapshot in db:", dbRes.Error)
		return nil, errors.New(dbRes.Error)
	}
	return result, nil
}

// DeleteVolumeSnapshot
func (c *Client) DeleteVolumeSnapshot(ctx *c.Context, snpID string) error {
	// If an admin want to access other tenant's resource just fake other's tenantId.
	tenantId := ctx.TenantId
	if IsAdminContext(ctx) {
		snap, err := c.GetVolumeSnapshot(ctx, snpID)
		if err != nil {
			log.Error(err)
			return err
		}
		tenantId = snap.TenantId
	}
	dbReq := &Request{
		Url: urls.GenerateSnapshotURL(urls.Etcd, tenantId, snpID),
	}

	dbRes := c.Delete(dbReq)
	if dbRes.Status != "Success" {
		log.Error("When delete volume snapshot in db:", dbRes.Error)
		return errors.New(dbRes.Error)
	}
	return nil
}

func (c *Client) CreateReplication(ctx *c.Context, r *model.ReplicationSpec) (*model.ReplicationSpec, error) {
	if r.Id == "" {
		r.Id = uuid.NewV4().String()
	}

	r.TenantId = ctx.TenantId
	r.CreatedAt = time.Now().Format(constants.TimeFormat)
	rBody, err := json.Marshal(r)
	if err != nil {
		return nil, err
	}

	req := &Request{
		Url:     urls.GenerateReplicationURL(urls.Etcd, ctx.TenantId, r.Id),
		Content: string(rBody),
	}
	resp := c.Create(req)
	if resp.Status != "Success" {
		log.Error("When create replication in db:", resp.Error)
		return nil, errors.New(resp.Error)
	}

	return r, nil
}

func (c *Client) GetReplication(ctx *c.Context, replicationId string) (*model.ReplicationSpec, error) {
	replication, err := c.getReplication(ctx, replicationId)
	if !IsAdminContext(ctx) || err == nil {
		return replication, err
	}
	replications, err := c.ListReplication(ctx)
	if err != nil {
		return nil, err
	}
	for _, r := range replications {
		if r.Id == replicationId {
			return r, nil
		}
	}
	return nil, fmt.Errorf("specified replication(%s) can't find", replicationId)
}

func (c *Client) GetReplicationByVolumeId(ctx *c.Context, volumeId string) (*model.ReplicationSpec, error) {
	replications, err := c.ListReplication(ctx)
	if err != nil {
		return nil, err
	}

	for _, r := range replications {
		if volumeId == r.PrimaryVolumeId || volumeId == r.SecondaryVolumeId {
			return r, nil
		}
	}
	return nil, model.NewNotFoundError(fmt.Sprintf("can't find specified replication by volume id %s", volumeId))
}

func (c *Client) getReplication(ctx *c.Context, replicationId string) (*model.ReplicationSpec, error) {
	req := &Request{
		Url: urls.GenerateReplicationURL(urls.Etcd, ctx.TenantId, replicationId),
	}
	resp := c.Get(req)
	if resp.Status != "Success" {
		log.Error("When get pool in db:", resp.Error)
		return nil, errors.New(resp.Error)
	}

	var r = &model.ReplicationSpec{}
	if err := json.Unmarshal([]byte(resp.Message[0]), r); err != nil {
		log.Error("When parsing replication in db:", resp.Error)
		return nil, errors.New(resp.Error)
	}
	return r, nil
}

func (c *Client) ListReplication(ctx *c.Context) ([]*model.ReplicationSpec, error) {
	req := &Request{
		Url: urls.GenerateReplicationURL(urls.Etcd, ctx.TenantId),
	}
	if IsAdminContext(ctx) {
		req.Url = urls.GenerateReplicationURL(urls.Etcd, "")
	}
	resp := c.List(req)
	if resp.Status != "Success" {
		log.Error("When list replication in db:", resp.Error)
		return nil, errors.New(resp.Error)
	}

	var replicas = []*model.ReplicationSpec{}
	if len(resp.Message) == 0 {
		return replicas, nil
	}
	for _, msg := range resp.Message {
		var r = &model.ReplicationSpec{}
		if err := json.Unmarshal([]byte(msg), r); err != nil {
			log.Error("When parsing replication in db:", resp.Error)
			return nil, errors.New(resp.Error)
		}
		replicas = append(replicas, r)
	}
	return replicas, nil

}

func (c *Client) filterByName(param map[string][]string, spec interface{}, filterList map[string]interface{}) bool {
	v := reflect.ValueOf(spec)
	if v.Kind() == reflect.Ptr {
		v = v.Elem()
	}
	for key := range param {
		_, ok := filterList[key]
		if !ok {
			continue
		}
		filed := v.FieldByName(key)
		if !filed.IsValid() {
			continue
		}
		paramVal := param[key][0]
		var val string
		switch filed.Kind() {
		case reflect.Int, reflect.Int8, reflect.Int16, reflect.Int32, reflect.Int64:
			val = strconv.FormatInt(filed.Int(), 10)
		case reflect.Uint, reflect.Uint8, reflect.Uint16, reflect.Uint32, reflect.Uint64:
			val = strconv.FormatUint(filed.Uint(), 10)
		case reflect.String:
			val = filed.String()
		default:
			return false
		}
		if !strings.EqualFold(paramVal, val) {
			return false
		}
	}

	return true
}

func (c *Client) SelectReplication(param map[string][]string, replications []*model.ReplicationSpec) []*model.ReplicationSpec {
	if !c.SelectOrNot(param) {
		return replications
	}

	filterList := map[string]interface{}{
		"Id":                nil,
		"CreatedAt":         nil,
		"UpdatedAt":         nil,
		"Name":              nil,
		"Description":       nil,
		"PrimaryVolumeId":   nil,
		"SecondaryVolumeId": nil,
	}

	var rlist = []*model.ReplicationSpec{}
	for _, r := range replications {
		if c.filterByName(param, r, filterList) {
			rlist = append(rlist, r)
		}
	}
	return rlist

}

type ReplicationsCompareFunc func(a *model.ReplicationSpec, b *model.ReplicationSpec) bool

var replicationsCompareFunc ReplicationsCompareFunc

type ReplicationSlice []*model.ReplicationSpec

func (r ReplicationSlice) Len() int           { return len(r) }
func (r ReplicationSlice) Swap(i, j int)      { r[i], r[j] = r[j], r[i] }
func (r ReplicationSlice) Less(i, j int) bool { return replicationsCompareFunc(r[i], r[j]) }

var replicationSortKey2Func = map[string]ReplicationsCompareFunc{
	"ID":   func(a *model.ReplicationSpec, b *model.ReplicationSpec) bool { return a.Id > b.Id },
	"NAME": func(a *model.ReplicationSpec, b *model.ReplicationSpec) bool { return a.Name > b.Name },
	"REPLICATIONSTATUS": func(a *model.ReplicationSpec, b *model.ReplicationSpec) bool {
		return a.ReplicationStatus > b.ReplicationStatus
	},
	"AVAILABILITYZONE": func(a *model.ReplicationSpec, b *model.ReplicationSpec) bool {
		return a.AvailabilityZone > b.AvailabilityZone
	},
	"PROFILEID": func(a *model.ReplicationSpec, b *model.ReplicationSpec) bool { return a.ProfileId > b.ProfileId },
	"TENANTID":  func(a *model.ReplicationSpec, b *model.ReplicationSpec) bool { return a.TenantId > b.TenantId },
	"POOLID":    func(a *model.ReplicationSpec, b *model.ReplicationSpec) bool { return a.PoolId > b.PoolId },
}

func (c *Client) SortReplications(replications []*model.ReplicationSpec, p *Parameter) []*model.ReplicationSpec {
	replicationsCompareFunc = replicationSortKey2Func[p.sortKey]

	if strings.EqualFold(p.sortDir, "asc") {
		sort.Sort(ReplicationSlice(replications))

	} else {
		sort.Sort(sort.Reverse(ReplicationSlice(replications)))
	}
	return replications
}

func (c *Client) ListReplicationWithFilter(ctx *c.Context, m map[string][]string) ([]*model.ReplicationSpec, error) {
	replicas, err := c.ListReplication(ctx)
	if err != nil {
		log.Error("List replications failed: ", err)
		return nil, err
	}

	rlist := c.SelectReplication(m, replicas)

	var sortKeys []string
	for k := range replicationSortKey2Func {
		sortKeys = append(sortKeys, k)
	}
	p := c.ParameterFilter(m, len(rlist), sortKeys)
	return c.SortReplications(rlist, p)[p.beginIdx:p.endIdx], nil
}

func (c *Client) DeleteReplication(ctx *c.Context, replicationId string) error {
	tenantId := ctx.TenantId
	if IsAdminContext(ctx) {
		r, err := c.GetReplication(ctx, replicationId)
		if err != nil {
			return err
		}
		tenantId = r.TenantId
	}
	req := &Request{
		Url: urls.GenerateReplicationURL(urls.Etcd, tenantId, replicationId),
	}
	reps := c.Delete(req)
	if reps.Status != "Success" {
		log.Error("When delete replication in db:", reps.Error)
		return errors.New(reps.Error)
	}
	return nil
}

func (c *Client) UpdateReplication(ctx *c.Context, replicationId string, input *model.ReplicationSpec) (*model.ReplicationSpec, error) {
	r, err := c.GetReplication(ctx, replicationId)
	if err != nil {
		return nil, err
	}
	if input.ProfileId != "" {
		r.ProfileId = input.ProfileId
	}
	if input.Name != "" {
		r.Name = input.Name
	}
	if input.Description != "" {
		r.Description = input.Description
	}
	if input.PrimaryReplicationDriverData != nil {
		r.PrimaryReplicationDriverData = input.PrimaryReplicationDriverData
	}
	if input.SecondaryReplicationDriverData != nil {
		r.SecondaryReplicationDriverData = input.SecondaryReplicationDriverData
	}
	if input.Metadata != nil {
		r.Metadata = utils.MergeStringMaps(r.Metadata, input.Metadata)
	}
	if input.ReplicationStatus != "" {
		r.ReplicationStatus = input.ReplicationStatus
	}

	r.UpdatedAt = time.Now().Format(constants.TimeFormat)

	b, err := json.Marshal(r)
	if err != nil {
		return nil, err
	}
	tenantId := ctx.TenantId
	if IsAdminContext(ctx) {
		tenantId = r.TenantId
	}
	req := &Request{
		Url:        urls.GenerateReplicationURL(urls.Etcd, tenantId, replicationId),
		NewContent: string(b),
	}
	resp := c.Update(req)
	if resp.Status != "Success" {
		log.Error("When update replication in db:", resp.Error)
		return nil, errors.New(resp.Error)
	}
	return r, nil
}
func (c *Client) CreateVolumeGroup(ctx *c.Context, vg *model.VolumeGroupSpec) (*model.VolumeGroupSpec, error) {
	vg.TenantId = ctx.TenantId
	vgBody, err := json.Marshal(vg)
	if err != nil {
		return nil, err
	}

	dbReq := &Request{
		Url:     urls.GenerateVolumeGroupURL(urls.Etcd, ctx.TenantId, vg.Id),
		Content: string(vgBody),
	}
	dbRes := c.Create(dbReq)
	if dbRes.Status != "Success" {
		log.Error("When create volume group in db:", dbRes.Error)
		return nil, errors.New(dbRes.Error)
	}

	return vg, nil
}

func (c *Client) GetVolumeGroup(ctx *c.Context, vgId string) (*model.VolumeGroupSpec, error) {
	dbReq := &Request{
		Url: urls.GenerateVolumeGroupURL(urls.Etcd, ctx.TenantId, vgId),
	}
	dbRes := c.Get(dbReq)
	if dbRes.Status != "Success" {
		log.Error("When get volume group in db:", dbRes.Error)
		return nil, errors.New(dbRes.Error)
	}

	var vg = &model.VolumeGroupSpec{}
	if err := json.Unmarshal([]byte(dbRes.Message[0]), vg); err != nil {
		log.Error("When parsing volume group in db:", dbRes.Error)
		return nil, errors.New(dbRes.Error)
	}
	return vg, nil
}

func (c *Client) UpdateVolumeGroup(ctx *c.Context, vgUpdate *model.VolumeGroupSpec) (*model.VolumeGroupSpec, error) {
	vg, err := c.GetVolumeGroup(ctx, vgUpdate.Id)
	if err != nil {
		return nil, err
	}
	if vgUpdate.Name != "" && vgUpdate.Name != vg.Name {
		vg.Name = vgUpdate.Name
	}
	if vgUpdate.AvailabilityZone != "" && vgUpdate.AvailabilityZone != vg.AvailabilityZone {
		vg.AvailabilityZone = vgUpdate.AvailabilityZone
	}
	if vgUpdate.Description != "" && vgUpdate.Description != vg.Description {
		vg.Description = vgUpdate.Description
	}
	if vgUpdate.PoolId != "" && vgUpdate.PoolId != vg.PoolId {
		vg.PoolId = vgUpdate.PoolId
	}
	if vg.Status != "" && vgUpdate.Status != vg.Status {
		vg.Status = vgUpdate.Status
	}
	if vgUpdate.PoolId != "" && vgUpdate.PoolId != vg.PoolId {
		vg.PoolId = vgUpdate.PoolId
	}
	if vgUpdate.CreatedAt != "" && vgUpdate.CreatedAt != vg.CreatedAt {
		vg.CreatedAt = vgUpdate.CreatedAt
	}
	if vgUpdate.UpdatedAt != "" && vgUpdate.UpdatedAt != vg.UpdatedAt {
		vg.UpdatedAt = vgUpdate.UpdatedAt
	}

	vgBody, err := json.Marshal(vg)
	if err != nil {
		return nil, err
	}

	dbReq := &Request{
		Url:        urls.GenerateVolumeGroupURL(urls.Etcd, ctx.TenantId, vgUpdate.Id),
		NewContent: string(vgBody),
	}
	dbRes := c.Update(dbReq)
	if dbRes.Status != "Success" {
		log.Error("When update volume group in db:", dbRes.Error)
		return nil, errors.New(dbRes.Error)
	}
	return vg, nil
}

func (c *Client) UpdateStatus(ctx *c.Context, in interface{}, status string) error {
	switch in.(type) {
	case *model.VolumeSnapshotSpec:
		snap := in.(*model.VolumeSnapshotSpec)
		snap.Status = status
		if _, errUpdate := c.UpdateVolumeSnapshot(ctx, snap.Id, snap); errUpdate != nil {
			log.Error("Error occurs when update volume snapshot status in db:", errUpdate.Error())
			return errUpdate
		}

	case *model.VolumeAttachmentSpec:
		attm := in.(*model.VolumeAttachmentSpec)
		attm.Status = status
		if _, errUpdate := c.UpdateVolumeAttachment(ctx, attm.Id, attm); errUpdate != nil {
			log.Error("Error occurred in dock module when update volume attachment status in db:", errUpdate)
			return errUpdate
		}

	case *model.VolumeSpec:
		volume := in.(*model.VolumeSpec)
		volume.Status = status
		if _, errUpdate := c.UpdateVolume(ctx, volume); errUpdate != nil {
			log.Error("When update volume status in db:", errUpdate.Error())
			return errUpdate
		}

	case *model.FileShareSpec:
		fileshare := in.(*model.FileShareSpec)
		fileshare.Status = status
		if _, errUpdate := c.UpdateFileShare(ctx, fileshare); errUpdate != nil {
			log.Error("when update fileshare status in db:", errUpdate.Error())
			return errUpdate
		}

	case *model.VolumeGroupSpec:
		vg := in.(*model.VolumeGroupSpec)
		vg.Status = status
		if _, errUpdate := c.UpdateVolumeGroup(ctx, vg); errUpdate != nil {
			log.Error("When update volume status in db:", errUpdate.Error())
			return errUpdate
		}

	case []*model.VolumeSpec:
		vols := in.([]*model.VolumeSpec)
		if _, errUpdate := c.VolumesToUpdate(ctx, vols); errUpdate != nil {
			return errUpdate
		}
	}
	return nil
}

func (c *Client) ListVolumesByGroupId(ctx *c.Context, vgId string) ([]*model.VolumeSpec, error) {
	volumes, err := c.ListVolumes(ctx)
	if err != nil {
		return nil, err
	}

	var volumesInSameGroup []*model.VolumeSpec
	for _, v := range volumes {
		if v.GroupId == vgId {
			volumesInSameGroup = append(volumesInSameGroup, v)
		}
	}

	return volumesInSameGroup, nil
}

func (c *Client) VolumesToUpdate(ctx *c.Context, volumeList []*model.VolumeSpec) ([]*model.VolumeSpec, error) {
	var volumeRefs []*model.VolumeSpec
	for _, values := range volumeList {
		v, err := c.UpdateVolume(ctx, values)
		if err != nil {
			return nil, err
		}
		volumeRefs = append(volumeRefs, v)
	}
	return volumeRefs, nil
}

// ListVolumes
func (c *Client) ListVolumeGroups(ctx *c.Context) ([]*model.VolumeGroupSpec, error) {
	dbReq := &Request{
		Url: urls.GenerateVolumeGroupURL(urls.Etcd, ctx.TenantId),
	}
	if IsAdminContext(ctx) {
		dbReq.Url = urls.GenerateVolumeGroupURL(urls.Etcd, "")
	}

	dbRes := c.List(dbReq)
	if dbRes.Status != "Success" {
		log.Error("When list volume groups in db:", dbRes.Error)
		return nil, errors.New(dbRes.Error)
	}

	var groups []*model.VolumeGroupSpec
	if len(dbRes.Message) == 0 {
		return groups, nil
	}
	for _, msg := range dbRes.Message {
		var group = &model.VolumeGroupSpec{}
		if err := json.Unmarshal([]byte(msg), group); err != nil {
			log.Error("When parsing volume group in db:", dbRes.Error)
			return nil, errors.New(dbRes.Error)
		}
		groups = append(groups, group)
	}
	return groups, nil
}

func (c *Client) DeleteVolumeGroup(ctx *c.Context, volumeGroupId string) error {
	// If an admin want to access other tenant's resource just fake other's tenantId.
	tenantId := ctx.TenantId
	if IsAdminContext(ctx) {
		group, err := c.GetVolumeGroup(ctx, volumeGroupId)
		if err != nil {
			log.Error(err)
			return err
		}
		tenantId = group.TenantId
	}
	dbReq := &Request{
		Url: urls.GenerateVolumeGroupURL(urls.Etcd, tenantId, volumeGroupId),
	}

	dbRes := c.Delete(dbReq)
	if dbRes.Status != "Success" {
		log.Error("When delete volume group in db:", dbRes.Error)
		return errors.New(dbRes.Error)
	}
	return nil
}

func (c *Client) ListSnapshotsByVolumeId(ctx *c.Context, volumeId string) ([]*model.VolumeSnapshotSpec, error) {
	snaps, err := c.ListVolumeSnapshots(ctx)
	if err != nil {
		return nil, err
	}

	var snapList []*model.VolumeSnapshotSpec
	for _, snap := range snaps {
		if snap.VolumeId == volumeId {
			snapList = append(snapList, snap)
		}
	}
	return snapList, nil
}

func (c *Client) ListAttachmentsByVolumeId(ctx *c.Context, volumeId string) ([]*model.VolumeAttachmentSpec, error) {
	return c.ListVolumeAttachments(ctx, volumeId)
}

func (c *Client) ListVolumeGroupsWithFilter(ctx *c.Context, m map[string][]string) ([]*model.VolumeGroupSpec, error) {
	vgs, err := c.ListVolumeGroups(ctx)
	if err != nil {
		log.Error("List volume groups failed: ", err)
		return nil, err
	}

	rlist := c.SelectVolumeGroup(m, vgs)

	var sortKeys []string
	for k := range volumeGroupSortKey2Func {
		sortKeys = append(sortKeys, k)
	}
	p := c.ParameterFilter(m, len(rlist), sortKeys)
	return c.SortVolumeGroups(rlist, p)[p.beginIdx:p.endIdx], nil

}

type VolumeGroupCompareFunc func(a *model.VolumeGroupSpec, b *model.VolumeGroupSpec) bool

var volumeGroupCompareFunc VolumeGroupCompareFunc

type VolumeGroupSlice []*model.VolumeGroupSpec

func (v VolumeGroupSlice) Len() int           { return len(v) }
func (v VolumeGroupSlice) Swap(i, j int)      { v[i], v[j] = v[j], v[i] }
func (v VolumeGroupSlice) Less(i, j int) bool { return volumeGroupCompareFunc(v[i], v[j]) }

var volumeGroupSortKey2Func = map[string]VolumeGroupCompareFunc{
	"ID":   func(a *model.VolumeGroupSpec, b *model.VolumeGroupSpec) bool { return a.Id > b.Id },
	"NAME": func(a *model.VolumeGroupSpec, b *model.VolumeGroupSpec) bool { return a.Name > b.Name },
	"STATUS": func(a *model.VolumeGroupSpec, b *model.VolumeGroupSpec) bool {
		return a.Status > b.Status
	},
	"AVAILABILITYZONE": func(a *model.VolumeGroupSpec, b *model.VolumeGroupSpec) bool {
		return a.AvailabilityZone > b.AvailabilityZone
	},
	"TENANTID": func(a *model.VolumeGroupSpec, b *model.VolumeGroupSpec) bool { return a.TenantId > b.TenantId },
	"POOLID":   func(a *model.VolumeGroupSpec, b *model.VolumeGroupSpec) bool { return a.PoolId > b.PoolId },
}

func (c *Client) SortVolumeGroups(vgs []*model.VolumeGroupSpec, p *Parameter) []*model.VolumeGroupSpec {
	volumeGroupCompareFunc = volumeGroupSortKey2Func[p.sortKey]

	if strings.EqualFold(p.sortDir, "asc") {
		sort.Sort(VolumeGroupSlice(vgs))

	} else {
		sort.Sort(sort.Reverse(VolumeGroupSlice(vgs)))
	}
	return vgs
}

func (c *Client) SelectVolumeGroup(param map[string][]string, vgs []*model.VolumeGroupSpec) []*model.VolumeGroupSpec {
	if !c.SelectOrNot(param) {
		return vgs
	}

	filterList := map[string]interface{}{
		"Id":               nil,
		"CreatedAt":        nil,
		"UpdatedAt":        nil,
		"Name":             nil,
		"Status":           nil,
		"TenantId":         nil,
		"UserId":           nil,
		"Description":      nil,
		"AvailabilityZone": nil,
		"PoolId":           nil,
	}

	var vglist = []*model.VolumeGroupSpec{}
	for _, vg := range vgs {
		if c.filterByName(param, vg, filterList) {
			vglist = append(vglist, vg)
		}
	}
	return vglist
}<|MERGE_RESOLUTION|>--- conflicted
+++ resolved
@@ -519,15 +519,9 @@
 
 	// Set update time
 	result.UpdatedAt = time.Now().Format(constants.TimeFormat)
-<<<<<<< HEAD
+	result.PoolId = fshare.PoolId
 
 	log.V(5).Infof("update file share object %+v into db", result)
-=======
-	result.ExportLocations = fshare.ExportLocations
-	result.Status = fshare.Status
-	result.Metadata = fshare.Metadata
-	result.PoolId = fshare.PoolId
->>>>>>> fc709cbd
 
 	body, err := json.Marshal(result)
 	if err != nil {
