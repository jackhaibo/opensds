// This source file has been modified by Huawei Technologies Co., Ltd.
// Copyright (c) 2017 Huawei Technologies Co., Ltd. All Rights Reserved.
//
// Copyright 2015, Google Inc.
// All rights reserved.
//
// Redistribution and use in source and binary forms, with or without
// modification, are permitted provided that the following conditions are
// met:
//
//     * Redistributions of source code must retain the above copyright
// notice, this list of conditions and the following disclaimer.
//     * Redistributions in binary form must reproduce the above
// copyright notice, this list of conditions and the following disclaimer
// in the documentation and/or other materials provided with the
// distribution.
//     * Neither the name of Google Inc. nor the names of its
// contributors may be used to endorse or promote products derived from
// this software without specific prior written permission.
//
// THIS SOFTWARE IS PROVIDED BY THE COPYRIGHT HOLDERS AND CONTRIBUTORS
// "AS IS" AND ANY EXPRESS OR IMPLIED WARRANTIES, INCLUDING, BUT NOT
// LIMITED TO, THE IMPLIED WARRANTIES OF MERCHANTABILITY AND FITNESS FOR
// A PARTICULAR PURPOSE ARE DISCLAIMED. IN NO EVENT SHALL THE COPYRIGHT
// OWNER OR CONTRIBUTORS BE LIABLE FOR ANY DIRECT, INDIRECT, INCIDENTAL,
// SPECIAL, EXEMPLARY, OR CONSEQUENTIAL DAMAGES (INCLUDING, BUT NOT
// LIMITED TO, PROCUREMENT OF SUBSTITUTE GOODS OR SERVICES; LOSS OF USE,
// DATA, OR PROFITS; OR BUSINESS INTERRUPTION) HOWEVER CAUSED AND ON ANY
// THEORY OF LIABILITY, WHETHER IN CONTRACT, STRICT LIABILITY, OR TORT
// (INCLUDING NEGLIGENCE OR OTHERWISE) ARISING IN ANY WAY OUT OF THE USE
// OF THIS SOFTWARE, EVEN IF ADVISED OF THE POSSIBILITY OF SUCH DAMAGE.

syntax = "proto3";

package proto;


service ProvisionDock {
    // Create a volume
    rpc CreateVolume (CreateVolumeOpts) returns (GenericResponse){}
    
    // Delete a volume
    rpc DeleteVolume (DeleteVolumeOpts) returns (GenericResponse){}
    
    // Extend a volume
    rpc ExtendVolume (ExtendVolumeOpts) returns (GenericResponse){}
    
    // Create a volume snapshot
    rpc CreateVolumeSnapshot (CreateVolumeSnapshotOpts) 
      returns (GenericResponse){}
    
    // Delete a volume snapshot
    rpc DeleteVolumeSnapshot (DeleteVolumeSnapshotOpts) 
      returns (GenericResponse){}
    
    // Create a volume attachment
    rpc CreateAttachment (CreateAttachmentOpts) returns (GenericResponse){}
    
    // Delete a volume attachment
    rpc DeleteAttachment (DeleteAttachmentOpts) returns (GenericResponse){}

    // Create a replication
    rpc CreateReplication (CreateReplicationOpts) returns (GenericResponse){}

    // Delete a replication
    rpc DeleteReplication (DeleteReplicationOpts) returns (GenericResponse){}

    // Enable a replication
    rpc EnableReplication (EnableReplicationOpts) returns (GenericResponse){}

    // Disable a replication
    rpc DisableReplication (DisableReplicationOpts) returns (GenericResponse){}

    // Failover a replication
    rpc FailoverReplication (FailoverReplicationOpts) returns (GenericResponse){}
}

// CreateVolumeOpts is a structure which indicates all required properties
// for creating a volume.
message CreateVolumeOpts {
    // The uuid of the volume, optional when creating.
    string id = 1;
    // The name of the volume, required.
    string name = 2;
    // The requested capacity of the volume, required.
    int64 size = 3;
    // The description of the volume, optional.
    string description = 4;
    // When create volume from snapshot, this field is required.
    string snapshotId = 5;
    // The locality that volume belongs to, required.
    string availabilityZone = 6;
    // The service level that volume belongs to, required.
    string profileId = 7;
    // The uuid of the pool on which volume will be created, required.
    string poolId = 8;
    // The name of the pool on which volume will be created, required.
    string poolName = 9;    
    // The metadata of the volume, optional.
    map<string, string> metadata = 10;
    // The storage driver type.
    string driverName = 11;
    // The Context
<<<<<<< HEAD
    string context = 13;
    // The replication driver data
    map<string, string> replicationDriverData = 14;
    // The uuid of replication
    string replicationId = 15;
=======
    string context = 12;
>>>>>>> 8e88371f
}

// DeleteVolumeOpts is a structure which indicates all required properties
// for deleting a volume.
message DeleteVolumeOpts {
    // The uuid of the volume, required.
    string id = 1;
    // The metadata of the volume, optional.
    map<string, string> metadata = 2;
    // The storage driver type.
    string driverName = 3;
    // The Context
    string context = 4;
}

// ExtendVolumeOpts is a structure which indicates all required properties
// for Extending a volume.
message ExtendVolumeOpts {
    // The uuid of the volume, optional when creating.
    string id = 1;
    // The name of the volume, required.
    string name = 2;
    // The requested capacity of the volume, required.
    int64 size = 3;
    // The description of the volume, optional.
    string description = 4;
    // When create volume from snapshot, this field is required.
    string snapshotId = 5;
    // The locality that volume belongs to, required.
    string availabilityZone = 6;
    // The service level that volume belongs to, required.
    string profileId = 7;
    // The uuid of the pool on which volume will be created, required.
    string poolId = 8;
    // The name of the pool on which volume will be created, required.
    string poolName = 9;    
    // The metadata of the volume, optional.
    map<string, string> metadata = 10;
    // The storage driver type.
    string driverName = 11;
    // The Context
    string context = 12;
}

// CreateVolumeSnapshotOpts is a structure which indicates all required
// properties for creating a volume snapshot.
message CreateVolumeSnapshotOpts {
    // The uuid of the volume snapshot, optional.
    string id = 1;
    // The name of the volume snapshot, required.
    string name = 2;
    // The size of the volume that snapshot belongs to, required.
    int64 size = 3;
    // The description of the volume snapshot, optional.
    string description = 4;
    // The uuid of the volume that snapshot belongs to, required.
    string volumeId = 5;
    // The metadata of the volume snapshot, optional.
    map<string, string> metadata = 6;
    // The storage driver type.
    string driverName = 7;
    // The Context
    string context = 8;
}

// DeleteVolumeSnapshotOpts is a structure which indicates all required
// properties for deleting a volume snapshot.
message DeleteVolumeSnapshotOpts {
    // The uuid of the volume snapshot, required.
    string id = 1;
    // The uuid of the volume that snapshot belongs to, required.
    string volumeId = 2;
    // The metadata of the volume snapshot, optional.
    map<string, string> metadata = 3;
    // The storage driver type.
    string driverName = 4;
    // The Context
    string context = 5;
}

// CreateAttachmentOpts is a structure which indicates all required
// properties for creating a volume attachment.
message CreateAttachmentOpts {
    // The uuid of the volume attachment, optional.
    string id = 1;
    // The uuid of the volume, required.
    string volumeId = 2;
    // This field indicates if the volume is attached locally, optional.
    bool doLocalAttach = 3;
    // This field indicates if the volume is attached multiple times, optional.
    bool multiPath = 4;
    // The infomation of the host node on which the volume will be attached.
    HostInfo hostInfo = 5;
    // The metadata of the volume attachment, optional.
    map<string, string> metadata = 6;
    // The storage driver type.
    string driverName = 7;
    // The Context
    string context = 8;
}

// DeleteAttachmentOpts is a structure which indicates all required
// properties for deleting a volume attachment.
message DeleteAttachmentOpts {
    // The uuid of the volume attachment, optional.
    string id = 1;
    // The uuid of the volume, required.
    string volumeId = 2;
    // The infomation of the host node on which the volume will be attached.
    HostInfo hostInfo = 3;
    // The metadata of the volume attachment, optional.
    map<string, string> metadata = 4;
    // The storage driver type.
    string driverName = 5;
    // The Context
    string context = 6;
}

message HostInfo {
    // The platform of the host, such as "x86_64"
    string platform = 1;
    // The type of OS, such as "linux","windows", etc.
    string osType = 2;
    // The name of the host
     string host = 3;
    // The ip address of the host
    string ip = 4;
    // The initiator infomation, such as: "iqn.2017.com.redhat:e08039b48d5c"
    string initiator = 5;
}

<<<<<<< HEAD
message VolumeData {
    map<string, string> data = 1;
}

// CreateReplicationOpts is a structure which indicates all required properties
// for creating a replication.
// NOTE: Need to figure out how to handle more than 2 sites.
message CreateReplicationOpts {
    // The uuid of the replication, optional when creating.
    string id = 1;
    // The name of the replication, optional.
    string name = 2;
    // The description of the replication, optional.
    string description = 3;
    // The uuid of the primary volume. This field is required.
    string primaryVolumeId = 4;
    // The uuid of the secondary volume. This field is required.
    string secondaryVolumeId = 5;
    // The dock infomation on which the request will be executed
    string availabilityZone = 6;
    // The service level that volume belongs to, required.
    string profileId = 7;
    // The uuid of the pool on which volume will be created, required.
    string poolId = 8;
    // The name of the pool on which volume will be created, required.
    string poolName = 9;
    // The metadata of the primary replication, optional.
    map<string, string> primaryReplicationDriverData = 11;
    // The metadata of the seondary replication, optional.
    map<string, string> secondaryReplicationDriverData = 12;
    // The dock id.
    string dockId = 13;
    // The replication driver type.
    string driverName = 14;
    // The Context
    string context = 15;
    // Whether is primary replication
    bool  isPrimary = 16;
    // The replication metadata
    map<string, string> metadata = 17;
    // The volume data list
    repeated  VolumeData volumeDataList = 18;
}

// Delete ReplicationOpts is a structure which indicates all required properties
// for deleting a replication.
// NOTE: Need to figure out how to handle more than 2 sites.
message DeleteReplicationOpts {
    // The uuid of the replication, optional when creating.
    string id = 1;
    // The name of the replication, optional.
    string name = 2;
    // The description of the replication, optional.
    string description = 3;
    // The uuid of the primary volume. This field is required.
    string primaryVolumeId = 4;
    // The uuid of the secondary volume. This field is required.
    string secondaryVolumeId = 5;
    // The dock infomation on which the request will be executed
    string availabilityZone = 6;
    // The service level that volume belongs to, required.
    string profileId = 7;
    // The uuid of the pool on which volume will be created, required.
    string poolId = 8;
    // The name of the pool on which volume will be created, required.
    string poolName = 9;
    // The metadata of the primary replication, optional.
    map<string, string> primaryReplicationDriverData = 11;
    // The metadata of the seondary replication, optional.
    map<string, string> secondaryReplicationDriverData = 12;
    // The dock id.
    string dockId = 13;
    // The replication driver type.
    string driverName = 14;
    // The Context
    string context = 15;
    // The replication metadata
    map<string, string> metadata = 16;
}


// Delete ReplicationOpts is a structure which indicates all required properties
message EnableReplicationOpts {
    // The uuid of the replication, optional when creating.
    string id = 1;
    // The name of the replication, optional.
    string name = 2;
    // The description of the replication, optional.
    string description = 3;
    // The uuid of the primary volume. This field is required.
    string primaryVolumeId = 4;
    // The uuid of the secondary volume. This field is required.
    string secondaryVolumeId = 5;
    // The dock infomation on which the request will be executed
    string availabilityZone = 6;
    // The service level that volume belongs to, required.
    string profileId = 7;
    // The uuid of the pool on which volume will be created, required.
    string poolId = 8;
    // The name of the pool on which volume will be created, required.
    string poolName = 9;
    // The metadata of the primary replication, optional.
    map<string, string> primaryReplicationDriverData = 11;
    // The metadata of the seondary replication, optional.
    map<string, string> secondaryReplicationDriverData = 12;
    // The dock id.
    string dockId = 13;
    // The replication driver type.
    string driverName = 14;
    // The Context
    string context = 15;
    // The replication metadata
    map<string, string> metadata = 16;
}

// Delete ReplicationOpts is a structure which indicates all required properties
message DisableReplicationOpts {
    // The uuid of the replication, optional when creating.
    string id = 1;
    // The name of the replication, optional.
    string name = 2;
    // The description of the replication, optional.
    string description = 3;
    // The uuid of the primary volume. This field is required.
    string primaryVolumeId = 4;
    // The uuid of the secondary volume. This field is required.
    string secondaryVolumeId = 5;
    // The dock infomation on which the request will be executed
    string availabilityZone = 6;
    // The service level that volume belongs to, required.
    string profileId = 7;
    // The uuid of the pool on which volume will be created, required.
    string poolId = 8;
    // The name of the pool on which volume will be created, required.
    string poolName = 9;
    // The metadata of the primary replication, optional.
    map<string, string> primaryReplicationDriverData = 11;
    // The metadata of the seondary replication, optional.
    map<string, string> secondaryReplicationDriverData = 12;
    // The dock id.
    string dockId = 13;
    // The replication driver type.
    string driverName = 14;
    // The Context
    string context = 15;
    // The replication metadata
    map<string, string> metadata = 16;
}

// Delete ReplicationOpts is a structure which indicates all required properties
message FailoverReplicationOpts {
    // The uuid of the replication, optional when creating.
    string id = 1;
    // The name of the replication, optional.
    string name = 2;
    // The description of the replication, optional.
    string description = 3;
    // The uuid of the primary volume. This field is required.
    string primaryVolumeId = 4;
    // The uuid of the secondary volume. This field is required.
    string secondaryVolumeId = 5;
    // The dock infomation on which the request will be executed
    string availabilityZone = 6;
    // The service level that volume belongs to, required.
    string profileId = 7;
    // The uuid of the pool on which volume will be created, required.
    string poolId = 8;
    // The name of the pool on which volume will be created, required.
    string poolName = 9;
    // The metadata of the primary replication, optional.
    map<string, string> primaryReplicationDriverData = 11;
    // The metadata of the seondary replication, optional.
    map<string, string> secondaryReplicationDriverData = 12;
    // The dock id.
    string dockId = 13;
    // The replication driver type.
    string driverName = 14;
    // The Context
    string context = 15;
    // Allow attached volume
    bool allowAttachedVolume = 16;
    // The secondary backend id.
    string secondaryBackendId = 17;
    // The replication metadata
    map<string, string> metadata = 18;
=======
service AttachDock {
    // Attach a volume
    rpc AttachVolume (AttachVolumeOpts) returns (GenericResponse){}
    
    // Detach a volume
    rpc DetachVolume (DetachVolumeOpts) returns (GenericResponse){}
}

// AttachVolumeOpts is a structure which indicates all required
// properties for attaching a volume.
message AttachVolumeOpts {
	// The access protocol for attaching a volume.
    string accessProtocol = 1;
	// The connectionData for attaching a volume.
	string connectionData = 2;
    // The metadata for attaching a volume, optional.
    map<string, string> metadata = 3;
    // The Context
    string context = 4;
}

// DetachVolumeOpts is a structure which indicates all required
// properties for detaching a volume.
message DetachVolumeOpts {
	// The access protocol for detaching a volume.
    string accessProtocol = 1;
	// The connectionData for detaching a volume.
	string connectionData = 2;
    // The metadata for detaching a volume, optional.
    map<string, string> metadata = 3;
    // The Context
    string context = 4;
>>>>>>> 8e88371f
}

// Generic response, it return:
// 1. Return result with message when create/update resource successfully.
// 2. Return result without message when delete resource successfully.
// 3. Return Error with error code and message when operate unsuccessfully.
message GenericResponse {
    message Result {
        string message = 1;
    }
    
    message Error {
        string code = 1;
        string description = 2;
    }
    
    oneof reply {
        Result result = 1;
        Error error = 2;
    }
}<|MERGE_RESOLUTION|>--- conflicted
+++ resolved
@@ -101,15 +101,11 @@
     // The storage driver type.
     string driverName = 11;
     // The Context
-<<<<<<< HEAD
-    string context = 13;
+    string context = 12;
     // The replication driver data
-    map<string, string> replicationDriverData = 14;
+    map<string, string> replicationDriverData = 13;
     // The uuid of replication
-    string replicationId = 15;
-=======
-    string context = 12;
->>>>>>> 8e88371f
+    string replicationId = 14;
 }
 
 // DeleteVolumeOpts is a structure which indicates all required properties
@@ -241,7 +237,6 @@
     string initiator = 5;
 }
 
-<<<<<<< HEAD
 message VolumeData {
     map<string, string> data = 1;
 }
@@ -427,7 +422,7 @@
     string secondaryBackendId = 17;
     // The replication metadata
     map<string, string> metadata = 18;
-=======
+}
 service AttachDock {
     // Attach a volume
     rpc AttachVolume (AttachVolumeOpts) returns (GenericResponse){}
@@ -460,7 +455,6 @@
     map<string, string> metadata = 3;
     // The Context
     string context = 4;
->>>>>>> 8e88371f
 }
 
 // Generic response, it return:
