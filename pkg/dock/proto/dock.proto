// Copyright 2015, Google Inc.
// All rights reserved.
//
// Redistribution and use in source and binary forms, with or without
// modification, are permitted provided that the following conditions are
// met:
//
//     * Redistributions of source code must retain the above copyright
// notice, this list of conditions and the following disclaimer.
//     * Redistributions in binary form must reproduce the above
// copyright notice, this list of conditions and the following disclaimer
// in the documentation and/or other materials provided with the
// distribution.
//     * Neither the name of Google Inc. nor the names of its
// contributors may be used to endorse or promote products derived from
// this software without specific prior written permission.
//
// THIS SOFTWARE IS PROVIDED BY THE COPYRIGHT HOLDERS AND CONTRIBUTORS
// "AS IS" AND ANY EXPRESS OR IMPLIED WARRANTIES, INCLUDING, BUT NOT
// LIMITED TO, THE IMPLIED WARRANTIES OF MERCHANTABILITY AND FITNESS FOR
// A PARTICULAR PURPOSE ARE DISCLAIMED. IN NO EVENT SHALL THE COPYRIGHT
// OWNER OR CONTRIBUTORS BE LIABLE FOR ANY DIRECT, INDIRECT, INCIDENTAL,
// SPECIAL, EXEMPLARY, OR CONSEQUENTIAL DAMAGES (INCLUDING, BUT NOT
// LIMITED TO, PROCUREMENT OF SUBSTITUTE GOODS OR SERVICES; LOSS OF USE,
// DATA, OR PROFITS; OR BUSINESS INTERRUPTION) HOWEVER CAUSED AND ON ANY
// THEORY OF LIABILITY, WHETHER IN CONTRACT, STRICT LIABILITY, OR TORT
// (INCLUDING NEGLIGENCE OR OTHERWISE) ARISING IN ANY WAY OUT OF THE USE
// OF THIS SOFTWARE, EVEN IF ADVISED OF THE POSSIBILITY OF SUCH DAMAGE.

syntax = "proto3";

package proto;


service Dock {
    // Create a volume
    rpc CreateVolume (CreateVolumeOpts) returns (GenericResponse){}
	
    // Delete a volume
    rpc DeleteVolume (DeleteVolumeOpts) returns (GenericResponse){}
	
    // Create a volume snapshot
    rpc CreateVolumeSnapshot (CreateVolumeSnapshotOpts) 
	  returns (GenericResponse){}
	
    // Delete a volume snapshot
    rpc DeleteVolumeSnapshot (DeleteVolumeSnapshotOpts) 
	  returns (GenericResponse){}	
	
    // Create a volume attachment
    rpc CreateAttachment (CreateAttachmentOpts) returns (GenericResponse){}
}

// CreateVolumeOpts is a structure which indicates all required properties
// for creating a volume.
message CreateVolumeOpts {
    // The uuid of the volume, optional when creating.
    string id = 1;
    // The name of the volume, required.
    string name = 2;
    // The requested capacity of the volume, required.
    int64 size = 3;
    // The description of the volume, optional.
    string description = 4;
    // When create volume from snapshot, this field is required.
    string snapshotId = 5;
    // The locality that volume belongs to, required.
    string availabilityZone = 6;
    // The service level that volume belongs to, required.
    string profileId = 7;
    // The uuid of the pool on which volume will be created, required.
    string poolId = 8;
    // The name of the pool on which volume will be created, required.
    string poolName = 9;	
    // The metadata of the volume, optional.
    map<string, string> metadata = 10;
	// The dock infomation on which the request will be executed
	string dockId = 11;
}

// DeleteVolumeOpts is a structure which indicates all required properties
// for deleting a volume.
message DeleteVolumeOpts {
    // The uuid of the volume, required.
    string id = 1;
	// The dock infomation on which the request will be executed
	string dockId = 2;
}

// CreateVolumeSnapshotOpts is a structure which indicates all required
// properties for creating a volume snapshot.
message CreateVolumeSnapshotOpts {
    // The uuid of the volume snapshot, optional.
    string id = 1;
    // The name of the volume snapshot, required.
    string name = 2;
    // The size of the volume that snapshot belongs to, required.
    int64 size = 3;
    // The description of the volume snapshot, optional.
    string description = 4;
    // The uuid of the volume that snapshot belongs to, required.
    string volumeId = 5;
	// The dock infomation on which the request will be executed
	string dockId = 6;	
}

// DeleteVolumeSnapshotOpts is a structure which indicates all required
// properties for deleting a volume snapshot.
message DeleteVolumeSnapshotOpts {
    // The uuid of the volume snapshot, required.
    string id = 1;
	// The dock infomation on which the request will be executed
	string dockId = 2;	
}

// CreateAttachmentOpts is a structure which indicates all required
// properties for creating a volume attachment.
message CreateAttachmentOpts {
    // The uuid of the volume attachment, optional.
    string id = 1;	
    // The uuid of the volume, required.
    string volumeId = 2;
    // This field indicates if the volume is attached locally, optional.
    bool doLocalAttach = 3;
    // This field indicates if the volume is attached multiple times, optional.
    bool multiPath = 4;
<<<<<<< HEAD
	// The platform of the host, such as "x86_64"
    string platform = 5;
=======
    // The infomation of the host node on which the volume will be attached.
    HostInfo hostInfo = 5;
	// The dock infomation on which the request will be executed
	string dockId = 6;	
}

message HostInfo {
    // The platform of the host, such as "x86_64"
    string platform = 1;
>>>>>>> 7c8a7834
    // The type of OS, such as "linux","windows", etc.
    string osType = 6;
    // The name of the host
     string host = 7;
    // The ip address of the host
    string ip = 8;
    // The initiator infomation, such as: "iqn.2017.com.redhat:e08039b48d5c"
    string initiator = 9;
}

// Generic response, it return:
// 1. Return result with message when create/update resource successfully.
// 2. Return result without message when delete resource successfully.
// 3. Return Error with error code and message when operate unsuccessfully.
message GenericResponse {
    message Result {
        string message = 1;
	}
	
    message Error {
        string code = 1;
        string description = 2;
    }
	
    oneof reply {
        Result result = 1;
        Error error = 2;
    }
}<|MERGE_RESOLUTION|>--- conflicted
+++ resolved
@@ -76,6 +76,8 @@
     map<string, string> metadata = 10;
 	// The dock infomation on which the request will be executed
 	string dockId = 11;
+	// The storage driver type.
+	string driverName = 12;
 }
 
 // DeleteVolumeOpts is a structure which indicates all required properties
@@ -85,6 +87,8 @@
     string id = 1;
 	// The dock infomation on which the request will be executed
 	string dockId = 2;
+	// The storage driver type.
+	string driverName = 3;	
 }
 
 // CreateVolumeSnapshotOpts is a structure which indicates all required
@@ -101,7 +105,9 @@
     // The uuid of the volume that snapshot belongs to, required.
     string volumeId = 5;
 	// The dock infomation on which the request will be executed
-	string dockId = 6;	
+	string dockId = 6;
+	// The storage driver type.
+	string driverName = 7;
 }
 
 // DeleteVolumeSnapshotOpts is a structure which indicates all required
@@ -110,42 +116,41 @@
     // The uuid of the volume snapshot, required.
     string id = 1;
 	// The dock infomation on which the request will be executed
-	string dockId = 2;	
+	string dockId = 2;
+	// The storage driver type.
+	string driverName = 3;
 }
 
 // CreateAttachmentOpts is a structure which indicates all required
 // properties for creating a volume attachment.
 message CreateAttachmentOpts {
     // The uuid of the volume attachment, optional.
-    string id = 1;	
+    string id = 1;
     // The uuid of the volume, required.
     string volumeId = 2;
     // This field indicates if the volume is attached locally, optional.
     bool doLocalAttach = 3;
     // This field indicates if the volume is attached multiple times, optional.
     bool multiPath = 4;
-<<<<<<< HEAD
-	// The platform of the host, such as "x86_64"
-    string platform = 5;
-=======
     // The infomation of the host node on which the volume will be attached.
     HostInfo hostInfo = 5;
 	// The dock infomation on which the request will be executed
-	string dockId = 6;	
+	string dockId = 6;
+	// The storage driver type.
+	string driverName = 7;
 }
 
 message HostInfo {
     // The platform of the host, such as "x86_64"
     string platform = 1;
->>>>>>> 7c8a7834
     // The type of OS, such as "linux","windows", etc.
-    string osType = 6;
+    string osType = 2;
     // The name of the host
-     string host = 7;
+     string host = 3;
     // The ip address of the host
-    string ip = 8;
+    string ip = 4;
     // The initiator infomation, such as: "iqn.2017.com.redhat:e08039b48d5c"
-    string initiator = 9;
+    string initiator = 5;
 }
 
 // Generic response, it return:
