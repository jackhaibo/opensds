// Copyright (c) 2017 Huawei Technologies Co., Ltd. All Rights Reserved.
//
//    Licensed under the Apache License, Version 2.0 (the "License"); you may
//    not use this file except in compliance with the License. You may obtain
//    a copy of the License at
//
//         http://www.apache.org/licenses/LICENSE-2.0
//
//    Unless required by applicable law or agreed to in writing, software
//    distributed under the License is distributed on an "AS IS" BASIS, WITHOUT
//    WARRANTIES OR CONDITIONS OF ANY KIND, either express or implied. See the
//    License for the specific language governing permissions and limitations
//    under the License.

/*
This module implements the entry into operations of storageDock module.

*/

package discovery

import (
	"os"

	"github.com/opensds/opensds/pkg/db"
	dockHub "github.com/opensds/opensds/pkg/dock"
	api "github.com/opensds/opensds/pkg/model"
	"github.com/opensds/opensds/pkg/opa"
	"github.com/opensds/opensds/pkg/utils"
	. "github.com/opensds/opensds/pkg/utils/config"

	log "github.com/golang/glog"
	"github.com/satori/go.uuid"
)

type Discoverer interface {
	Init() error
	Discovery() error
	Store() error
}

type DockDiscoverer struct {
	dcks []*api.DockSpec
	pols []*api.StoragePoolSpec

	c db.Client
}

func NewDiscover() Discoverer {
	return &DockDiscoverer{
		c: db.C,
	}
}

func (dd *DockDiscoverer) Init() error {
	// Load resource from specified file
	name2Backend := map[string]BackendProperties{
		"ceph":   BackendProperties(CONF.Ceph),
		"cinder": BackendProperties(CONF.Cinder),
		"sample": BackendProperties(CONF.Sample),
	}

	host, err := os.Hostname()
	if err != nil {
		log.Error("When get os hostname:", err)
		return err
	}

	for _, v := range CONF.EnableBackends {
		b := name2Backend[v]
		if b.Name == "" {
			continue
		}

		dck := &api.DockSpec{
			BaseModel: &api.BaseModel{
				Id: uuid.NewV5(uuid.NamespaceOID, host+":"+b.DriverName).String(),
			},
			Name:        b.Name,
			Description: b.Description,
			DriverName:  b.DriverName,
			Endpoint:    CONF.OsdsDock.ApiEndpoint,
		}
		dd.dcks = append(dd.dcks, dck)
	}
	return nil
}

func (dd *DockDiscoverer) Discovery() error {
	var pols []*api.StoragePoolSpec
	var err error

	for _, dck := range dd.dcks {
		pols, err = dockHub.NewDockHub(dck.GetDriverName()).ListPools()
		if err != nil {
			log.Error("When list pools:", err)
			return err
		}

		if len(pols) == 0 {
			log.Warningf("The pool of dock %s is empty!\n", dck.GetId())
		}

		for _, pol := range pols {
			pol.DockId = dck.GetId()
		}
		dd.pols = append(dd.pols, pols...)
	}

	return err
}

func (dd *DockDiscoverer) Store() error {
	var err error

	// Store dock resources in database.
	for _, dck := range dd.dcks {
		if err = utils.ValidateData(dck, utils.S); err != nil {
			log.Error("When validate dock structure:", err)
			return err
		}

		// Call db module to create dock resource.
<<<<<<< HEAD
		if _, err = db.C.CreateDock(dck); err != nil {
			log.Error("When create dock %s in db: %v\n", dck.GetId(), err)
=======
		if err = db.C.CreateDock(&dock); err != nil {
			log.Error("When create dock %s in db: %v\n", dock.GetId(), err)
>>>>>>> 9b456320
			return err
		}
	}

	// Store pool resources in database.
	for _, pol := range dd.pols {
		if err = utils.ValidateData(pol, utils.S); err != nil {
			log.Error("When validate pool structure:", err)
			return err
		}

		// Call db module to create pool resource.
<<<<<<< HEAD
		if _, err = db.C.CreatePool(pol); err != nil {
			log.Error("When create pool %s in db: %v\n", pol.GetId(), err)
=======
		if err = db.C.CreatePool(&pool); err != nil {
			log.Error("When create pool %s in db: %v\n", pool.GetId(), err)
>>>>>>> 9b456320
			return err
		}
	}

	if err = opa.RegisterData(&dd.pols); err != nil {
		log.Error("When register pool data in opa:", err)
		return err
	}

	if err = opa.RegisterData(&dd.dcks); err != nil {
		log.Error("When register dock data in opa:", err)
		return err
	}

	return err
}

func Discovery(d Discoverer) error {
	var err error

	if err = d.Init(); err != nil {
		return err
	}
	if err = d.Discovery(); err != nil {
		return err
	}
	if err = d.Store(); err != nil {
		return err
	}

	return err
}<|MERGE_RESOLUTION|>--- conflicted
+++ resolved
@@ -121,13 +121,8 @@
 		}
 
 		// Call db module to create dock resource.
-<<<<<<< HEAD
-		if _, err = db.C.CreateDock(dck); err != nil {
-			log.Error("When create dock %s in db: %v\n", dck.GetId(), err)
-=======
 		if err = db.C.CreateDock(&dock); err != nil {
 			log.Error("When create dock %s in db: %v\n", dock.GetId(), err)
->>>>>>> 9b456320
 			return err
 		}
 	}
@@ -140,13 +135,8 @@
 		}
 
 		// Call db module to create pool resource.
-<<<<<<< HEAD
-		if _, err = db.C.CreatePool(pol); err != nil {
-			log.Error("When create pool %s in db: %v\n", pol.GetId(), err)
-=======
 		if err = db.C.CreatePool(&pool); err != nil {
 			log.Error("When create pool %s in db: %v\n", pool.GetId(), err)
->>>>>>> 9b456320
 			return err
 		}
 	}
